--- conflicted
+++ resolved
@@ -19,12 +19,7 @@
 }
 
 // Function which compares checksums of the files passed
-<<<<<<< HEAD
-void compare_hash(char* filename_1, char* filename_2)
-{
-=======
 void compare_hash(char* filename_1, char* filename_2) {
->>>>>>> a7e10d6c
     int file_descript_1;
     int file_descript_2;
     unsigned long file_size_1,file_size_2;
@@ -32,13 +27,8 @@
     char* file_buffer_2;
 
     if(!filename_1 || !filename_2) {
-<<<<<<< HEAD
-            printf("Must specify two files to be compared\n");
-            exit(-1);
-=======
         printf("Must specify two files to be compared\n");
         exit(-1);
->>>>>>> a7e10d6c
     }
     printf("Orignal file:\t%s\n", filename_1);
     printf("File to be checked:\t%s\n", filename_2);
@@ -50,13 +40,7 @@
     if(file_descript_2 < 0) exit(-1);
 
     file_size_1 = get_size_by_fd(file_descript_1);
-<<<<<<< HEAD
     file_size_2 = get_size_by_fd(file_descript_2);
-
-=======
-
-    file_size_2 = get_size_by_fd(file_descript_2);
->>>>>>> a7e10d6c
 
     file_buffer_1 = static_cast<char*>(mmap(0, file_size_1, PROT_READ, MAP_SHARED, file_descript_1, 0));
     result_1 = g_compute_checksum_for_string(G_CHECKSUM_MD5,file_buffer_1,file_size_1);
@@ -68,23 +52,13 @@
     printf("%s(checksum):",filename_2);
     printf("%s\n",result_2);
 
-<<<<<<< HEAD
     if(strcmp(reinterpret_cast<char*>(result_1),reinterpret_cast<char*>(result_2))==0){
         printf("Data Integrity Test Passed...MD5 Checksum is Same for Both Files\n");
     }
     else{
-=======
-    if(strcmp(reinterpret_cast<char*>(result_1),reinterpret_cast<char*>(result_2))==0) {
-        printf("Data Integrity Test Passed...MD5 Checksum is Same for Both Files\n");
-    } else {
->>>>>>> a7e10d6c
         printf("Data Integrity Test Failed...MD5 Checksum is Not Same for Both Files\n");
     }
 
     g_free(result_1);
     g_free(result_2);
-<<<<<<< HEAD
 }
-=======
-}
->>>>>>> a7e10d6c
