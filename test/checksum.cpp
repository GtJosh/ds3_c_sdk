--- conflicted
+++ resolved
@@ -64,12 +64,9 @@
 
 
     return passed;
-<<<<<<< HEAD
-=======
 }
 
 // Function which compares checksums of the files passed
 bool compare_hash(char* filename_1, char* filename_2) {
     return compare_hash_extended(filename_1, filename_2, 0, 0, 0);
->>>>>>> 21ee9d2b
 }