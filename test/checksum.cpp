--- conflicted
+++ resolved
@@ -19,11 +19,7 @@
 }
 
 // Function which compares checksums of the files passed
-<<<<<<< HEAD
-void compare_hash(char* filename_1, char* filename_2, unsigned long num_bytes_to_check) {
-=======
-bool compare_hash(char* filename_1, char* filename_2) {
->>>>>>> 2ece12f7
+bool compare_hash(char* filename_1, char* filename_2, unsigned long num_bytes_to_check) {
     int file_descript_1;
     int file_descript_2;
     unsigned long file_size_1,file_size_2;
