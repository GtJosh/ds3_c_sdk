--- conflicted
+++ resolved
@@ -118,13 +118,8 @@
 
     ds3_free_bucket_response(response);
 
-<<<<<<< HEAD
-    clear_bucket(client, bucket_name);
-    free_client(client);
-=======
-  clear_bucket(client, bucket_name);
-  free_client(client);
->>>>>>> 9ae44a26
+    clear_bucket(client, bucket_name);
+    free_client(client);
 }
 
 BOOST_AUTO_TEST_CASE(max_keys)
@@ -172,8 +167,8 @@
 
     printf("-----Testing MD5 Checksum-------\n");
 
-    ds3_request* request = ds3_init_put_bucket(bucket_name);
-    ds3_error* error = ds3_put_bucket(client, request);
+    request = ds3_init_put_bucket(bucket_name);
+    error = ds3_put_bucket(client, request);
     ds3_free_request(request);
     handle_error(error);
 
@@ -184,10 +179,6 @@
     ds3_free_request(request);
     handle_error(error);
 
-<<<<<<< HEAD
-
-=======
->>>>>>> 9ae44a26
     for (n = 0; n < response->list_size; n ++) {
         request = ds3_init_allocate_chunk(response->list[n]->chunk_id->value);
         error = ds3_allocate_chunk(client, request, &chunk_response);
@@ -202,7 +193,7 @@
             FILE* file = fopen(bulk_object.name->value, "r");
 
             request = ds3_init_put_object_for_job(bucket_name, bulk_object.name->value, bulk_object.offset,  bulk_object.length, response->job_id->value);
-            ds3_request_set_md5(request,"rCu751L6xhB5zyL+soa3fg==");
+            ds3_request_set_md5(request,"0bfc07b888d354413cfb662651a0ad8d");
 
             if (bulk_object.offset > 0) {
                 fseek(file, bulk_object.offset, SEEK_SET);
@@ -220,8 +211,4 @@
     ds3_free_bulk_object_list(obj_list);
     clear_bucket(client, bucket_name);
     free_client(client);
-<<<<<<< HEAD
-}
-=======
-}
->>>>>>> 9ae44a26
+}
