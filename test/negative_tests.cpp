--- conflicted
+++ resolved
@@ -269,10 +269,6 @@
     ds3_str_free(job_id);
     clear_bucket(client, bucket_name);
     free_client(client);
-<<<<<<< HEAD
-=======
-
->>>>>>> a7e10d6c
 }
 
 BOOST_AUTO_TEST_CASE(get_non_existing_job) {
@@ -292,15 +288,9 @@
     free_client(client);
 }
 
-<<<<<<< HEAD
-//BOOST_AUTO_TEST_CASE_EXPECTED_FAILURES( bad_checksum, 1 )
-BOOST_AUTO_TEST_CASE(bad_checksum)
-{
-=======
 /* TODO uncomment this when using the latest simulator
 
 BOOST_AUTO_TEST_CASE(bad_checksum) {
->>>>>>> a7e10d6c
     printf("-----Testing Request With Bad Checksum-------\n");
     uint64_t i, n;
     const char* bucket_name = "bucket_test_bad_md5";
@@ -344,13 +334,8 @@
           ds3_free_request(request);
           fclose(file);
           BOOST_REQUIRE(error != NULL);
-<<<<<<< HEAD
-		  BOOST_CHECK(error->error->status_code == 403);
-		  BOOST_CHECK(strcmp(error->error->status_message->value ,"Forbidden")==0);
-=======
           BOOST_CHECK(error->error->status_code == 403);
           BOOST_CHECK(strcmp(error->error->status_message->value ,"Forbidden")==0);
->>>>>>> a7e10d6c
           ds3_free_error(error);
       }
       ds3_free_allocate_chunk_response(chunk_response);
