--- conflicted
+++ resolved
@@ -288,16 +288,12 @@
 	free_client(client);
 }
 
-BOOST_AUTO_TEST_CASE_EXPECTED_FAILURES( bad_checksum, 1 )
+//BOOST_AUTO_TEST_CASE_EXPECTED_FAILURES( bad_checksum, 1 )
 BOOST_AUTO_TEST_CASE(bad_checksum)
 {
     printf("-----Testing Request With Bad Checksum-------\n");
     uint64_t i, n;
-<<<<<<< HEAD
-    const char* bucket_name = "bucket_negative_test_md5";
-=======
     const char* bucket_name = "bucket_test_bad_md5";
->>>>>>> 9ae44a26
     ds3_request* request = ds3_init_put_bucket(bucket_name);
     const char* books[] ={"resources/beowulf.txt"};
     ds3_client* client = get_client();
@@ -315,10 +311,6 @@
     ds3_free_request(request);
     handle_error(error);
 
-<<<<<<< HEAD
-
-=======
->>>>>>> 9ae44a26
     for (n = 0; n < response->list_size; n ++) {
       request = ds3_init_allocate_chunk(response->list[n]->chunk_id->value);
       error = ds3_allocate_chunk(client, request, &chunk_response);
