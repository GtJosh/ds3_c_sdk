--- conflicted
+++ resolved
@@ -1090,11 +1090,7 @@
     }
 
     joined_path = g_strjoin("/", escaped_bucket_name, escaped_object_name, NULL);
-<<<<<<< HEAD
-    if(g_str_has_suffix(joined_path, "/") == TRUE) {
-=======
     if (g_str_has_suffix(joined_path, "/") == TRUE) {
->>>>>>> 4a3da620
         char* chomp_path = g_strndup(joined_path, strlen(joined_path)-1);
         full_path = g_strconcat(path_prefix, chomp_path, NULL);
         g_free(chomp_path);
