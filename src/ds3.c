--- conflicted
+++ resolved
@@ -1717,25 +1717,8 @@
     struct _xmlAttr* attribute;
     xmlChar* text;
 
-<<<<<<< HEAD
     for(attribute = node->properties; attribute != NULL; attribute = attribute->next) {
         if(attribute_equal(attribute, "JobId") == true) {
-=======
-    if (element_equal(root, "MasterObjectList") == false) {
-        char* message = g_strconcat("Expected the root element to be 'MasterObjectList'.  The actual response is: ", root->name, NULL);
-        xmlFreeDoc(doc);
-        ds3_error* error = _ds3_create_error(DS3_ERROR_INVALID_XML, message);
-        g_free(message);
-        return error;
-    }
-
-    objects_array = g_array_new(FALSE, TRUE, sizeof(ds3_bulk_object_list*));
-
-    response = g_new0(ds3_bulk_response, 1);
-
-    for (attribute = root->properties; attribute != NULL; attribute = attribute->next) {
-        if (attribute_equal(attribute, "JobId") == true) {
->>>>>>> 9ae44a26
             text = xmlNodeListGetString(doc, attribute->children, 1);
             if (text == NULL) {
                 continue;
@@ -1829,7 +1812,6 @@
         }
     }
 
-<<<<<<< HEAD
     return NULL;
 }
 
@@ -1856,10 +1838,6 @@
 
     for(child_node = root->xmlChildrenNode; child_node != NULL; child_node = child_node->next) {
         if(element_equal(child_node, "Objects")  == true) {
-=======
-    for (child_node = root->xmlChildrenNode; child_node != NULL; child_node = child_node->next) {
-        if (element_equal(child_node, "Objects")  == true) {
->>>>>>> 9ae44a26
             ds3_bulk_object_list* obj_list = _parse_bulk_objects(log, doc, child_node);
             g_array_append_val(objects_array, obj_list);
         }
@@ -2167,15 +2145,9 @@
 
     // Start processing the data that was received back.
     doc = xmlParseMemory((const char*) xml_blob->data, xml_blob->len);
-<<<<<<< HEAD
     if(doc == NULL) {
         // Bulk put with just empty folder objects will return a 204 and thus
         // not have a body.
-=======
-    if (doc == NULL) {
-      // Bulk put with just empty folder objects will return a 204 and thus
-	    // not have a body.
->>>>>>> 9ae44a26
         g_byte_array_free(xml_blob, TRUE);
         return NULL;
     }
@@ -2295,7 +2267,8 @@
     return NULL;
 }
 
-static ds3_error* _parse_jobs_list(const ds3_log* log, xmlDocPtr doc, ds3_get_jobs_response* response){
+static ds3_error* _parse_jobs_list(const ds3_log* log, xmlDocPtr doc, ds3_get_jobs_response** _response){
+    ds3_get_jobs_response* response;
     xmlNodePtr root, child_node;
     GArray* jobs_array = g_array_new(FALSE, TRUE, sizeof(ds3_bulk_response));
     ds3_bulk_response* job;
@@ -2333,13 +2306,14 @@
     response->jobs = (ds3_bulk_response*) jobs_array->data;
     g_array_free(jobs_array, FALSE);
 
+    *_response = response;
     return NULL;
 }
 
 ds3_error* ds3_get_jobs(const ds3_client* client, const ds3_request* request, ds3_get_jobs_response** response) {
     ds3_error* error;
     GByteArray* xml_blob = g_byte_array_new();
-    ds3_get_jobs_response* get_jobs_response;
+    ds3_get_jobs_response* get_jobs_response = NULL;
     GHashTable* response_headers = NULL;
     xmlDocPtr doc;
 
@@ -2360,7 +2334,7 @@
         return _ds3_create_error(DS3_ERROR_REQUEST_FAILED, "Unexpected empty response body.");
     }
 
-    _parse_jobs_list(client->log, doc, get_jobs_response);
+    _parse_jobs_list(client->log, doc, &get_jobs_response);
 
     xmlFreeDoc(doc);
     g_byte_array_free(xml_blob, TRUE);
@@ -2455,9 +2429,6 @@
     g_free(response);
 }
 
-<<<<<<< HEAD
-void ds3_free_get_physical_placement_response(ds3_get_physical_placement_response* response){
-=======
 void ds3_free_objects_response(ds3_get_objects_response* response){
     size_t num_objects;
     int i;
@@ -2485,8 +2456,7 @@
     g_free(response);
 }
 
-void ds3_free_get_phsyical_placement_response(ds3_get_physical_placement_response* response){
->>>>>>> 9ae44a26
+void ds3_free_get_physical_placement_response(ds3_get_physical_placement_response* response){
     size_t num_tapes;
     int i;
     if (response == NULL) {
