/*
* ******************************************************************************
*   Copyright 2014 Spectra Logic Corporation. All Rights Reserved.
*   Licensed under the Apache License, Version 2.0 (the "License"). You may not use
*   this file except in compliance with the License. A copy of the License is located at
*
*   http://www.apache.org/licenses/LICENSE-2.0
*
*   or in the "license" file accompanying this file.
*   This file is distributed on an "AS IS" BASIS, WITHOUT WARRANTIES OR
*   CONDITIONS OF ANY KIND, either express or implied. See the License for the
*   specific language governing permissions and limitations under the License.
* ****************************************************************************
*/

#include <glib.h>
#include <stdlib.h>
#include <stdio.h>
#include <string.h>
#include <stdbool.h>
#include <sys/stat.h>
#include <sys/types.h>
#include <curl/curl.h>
#include <libxml/parser.h>
#include <libxml/xmlmemory.h>

#ifdef _WIN32
#include <io.h>
#else
#include <unistd.h>
#endif

#ifndef S_ISDIR
#define S_ISDIR(mode)  (((mode) & S_IFMT) == S_IFDIR)
#endif

#include "ds3.h"

//---------- Define opaque struct ----------//
struct _ds3_request{
    http_verb   verb;
    ds3_str*    path;
    uint64_t    length;
    ds3_str*    md5;
    GHashTable* headers;
    GHashTable* query_params;

    //These next few elements are only for the bulk commands
    ds3_bulk_object_list* object_list;
    ds3_chunk_ordering chunk_ordering;
};

typedef struct {
    char* buff;
    size_t size;
    size_t total_read;
}ds3_xml_send_buff;

typedef enum {
    BULK_PUT,
    BULK_GET,
    BULK_DELETE,
    GET_PHYSICAL_PLACEMENT
}object_list_type;

typedef struct {
    // These attributes are used when processing a response header
    uint64_t status_code;
    ds3_str* status_message;
    size_t header_count;
    GHashTable* headers;

    // These attributes are used when processing a response body
    GByteArray* body; // this will only be used when getting errors
    void* user_data;
    size_t (*user_func)(void*, size_t, size_t, void*);
}ds3_response_data;

typedef struct {
    ds3_str* key;
    ds3_str* value;
}ds3_response_header;

static void LOG(const ds3_log* log, ds3_log_lvl lvl, const char* message, ...) {
    if (log == NULL) {
        return;
    }

    if (log->log_callback == NULL) {
        fprintf(stderr, "ERROR: ds3_c_sdk - User supplied log_callback is null, failed to log message.\n");
        return;
    }

    if (lvl <= log->log_lvl) {
        va_list args;
        char * log_message;

        va_start(args, message);
        log_message = g_strdup_vprintf(message, args);
        va_end(args);

        log->log_callback(log_message, log->user_data);

        g_free(log_message);
    }
}

void ds3_client_register_logging(ds3_client* client, ds3_log_lvl log_lvl, void (* log_callback)(const char* log_message, void* user_data), void* user_data) {
    if (client == NULL) {
        fprintf(stderr, "Cannot configure a null ds3_client for logging.\n");
        return;
    }
    if (client->log != NULL) {
        g_free(client->log);
    }
    ds3_log* log = g_new0(ds3_log, 1);
    log->log_callback = log_callback;
    log->user_data = user_data;
    log->log_lvl = log_lvl;

    client->log = log;
}

ds3_str* ds3_str_init(const char* string) {
    size_t size = strlen(string);
    return ds3_str_init_with_size(string, size);
}

ds3_str* ds3_str_init_with_size(const char* string, size_t size) {
    ds3_str* str = g_new0(ds3_str, 1);
    str->value = g_strndup(string, size);
    str->size = size;
    return str;
}

ds3_str* ds3_str_dup(const ds3_str* string) {
    ds3_str* str = g_new0(ds3_str, 1);
    str->value = g_strdup(string->value);
    str->size = string->size;
    return str;
}

char* ds3_str_value(const ds3_str* string) {
    return string->value;
}

size_t ds3_str_size(const ds3_str* string){
    return string->size;
}

void ds3_str_free(ds3_str* string) {
    if (string == NULL) return;

    if (string->value != NULL) {
        g_free(string->value);
    }
    g_free(string);
}

static void _ds3_free_response_header(gpointer data) {
    ds3_response_header* header;
    if (data == NULL) {
        return;
    }

    header = (ds3_response_header*) data;
    ds3_str_free(header->key);
    ds3_str_free(header->value);
    g_free(data);
}

static ds3_error* _ds3_create_error(ds3_error_code code, const char * message) {
    ds3_error* error = g_new0(ds3_error, 1);
    error->code = code;
    error->message = ds3_str_init(message);
    error->error = NULL;
    return error;
}

static size_t _ds3_send_xml_buff(void* buffer, size_t size, size_t nmemb, void* user_data) {
    size_t to_read;
    size_t remaining;
    ds3_xml_send_buff* xml_buff;

    xml_buff = (ds3_xml_send_buff*) user_data;
    to_read = size * nmemb;
    remaining = xml_buff->size - xml_buff->total_read;

    if (remaining < to_read) {
        to_read = remaining;
    }

    strncpy((char*)buffer, xml_buff->buff + xml_buff->total_read, to_read);
    xml_buff->total_read += to_read;
    return to_read;
}

static size_t load_buffer(void* buffer, size_t size, size_t nmemb, void* user_data) {
    size_t realsize = size * nmemb;
    GByteArray* blob = (GByteArray*) user_data;

    g_byte_array_append(blob, (const guint8 *) buffer, realsize);
    return realsize;
}

static size_t _process_header_line(void* buffer, size_t size, size_t nmemb, void* user_data) {
    size_t to_read;
    char* header_buff;
    char** split_result;
    ds3_response_header* header;
    ds3_response_data* response_data = (ds3_response_data*) user_data;
    GHashTable* headers = response_data->headers;

    to_read = size * nmemb;
    if (to_read < 2) {
        return 0;
    }

    header_buff = g_new0(char, to_read+1); //+1 for the null byte
    strncpy(header_buff, (char*)buffer, to_read);
    header_buff = g_strchomp(header_buff);

    // If we have read all the headers, then the last line will only be \n\r
    if (strlen(header_buff) == 0) {
        g_free(header_buff);
        return to_read;
    }

    if (response_data->header_count < 1) {
        if (g_str_has_prefix(header_buff, "HTTP/1.1") == TRUE) {
            // parse out status code and the status string
            char* endpointer;
            uint64_t status_code;
            split_result = g_strsplit(header_buff, " ", 1000);
            status_code = g_ascii_strtoll(split_result[1], &endpointer, 10);
            if (status_code == 0 && endpointer != NULL) {
                fprintf(stderr, "Encountered a problem parsing the status code\n");
                g_strfreev(split_result);
                g_free(header_buff);
                return 0;
            }
            if (status_code == 100) {
                g_free(header_buff);
                g_strfreev(split_result);
                return to_read;
            }
            else {
                char* status_message = g_strjoinv(" ", split_result + 2);
                response_data->status_code = status_code;
                response_data->status_message = ds3_str_init(status_message);
                g_free(status_message);
                g_strfreev(split_result);
            }
        }
        else {
            fprintf(stderr, "Unsupported Protocol\n");
            g_free(header_buff);
            return 0;
        }
    }
    else {
        split_result = g_strsplit(header_buff, ": ", 2);
        header = g_new0(ds3_response_header, 1);
        header->key = ds3_str_init(split_result[0]);
        header->value = ds3_str_init(split_result[1]);

        g_hash_table_insert(headers, header->key->value, header);

        g_strfreev(split_result);
    }
    response_data->header_count++;
    g_free(header_buff);
    return to_read;
}

static size_t _process_response_body(void* buffer, size_t size, size_t nmemb, void* user_data) {
    ds3_response_data* response_data = (ds3_response_data*) user_data;

    // If we got an error, collect the error body
    if (response_data->status_code >= 400) {
        return load_buffer(buffer, size, nmemb, response_data->body);
    }
    else { // If we did not get an error, call the user's defined callbacks.
        return response_data->user_func(buffer, size, nmemb, response_data->user_data);
    }
}

//---------- Networking code ----------//
static void _init_curl(void) {
    static ds3_bool initialized = False;

    if (!initialized) {
        if (curl_global_init(CURL_GLOBAL_ALL) != 0) {
          fprintf(stderr, "Encountered an error initializing libcurl\n");
        }
        initialized = True;
    }
}

static char* _net_get_verb(http_verb verb) {
    switch(verb) {
        case HTTP_GET: return "GET";
        case HTTP_PUT: return "PUT";
        case HTTP_POST: return "POST";
        case HTTP_DELETE : return "DELETE";
        case HTTP_HEAD : return "HEAD";
    }

    return NULL;
}

static char* _get_object_type(object_type type) {
    switch(type) {
        case DATA: return "DATA";
        case NO_TYPE: return NULL;
    }

    return NULL;
}

// curl_easy_escape'd strings must be freed using curl_free.  Copy
// the escaped string, using glib, since users of this function will
// eventually wind up freeing it with g_free.
static char* _escape_url(const char* url) {
    char* curl_escaped_url = curl_easy_escape(NULL, url, 0);
    char* escaped_url = g_strdup(curl_escaped_url);
    curl_free(curl_escaped_url);
    return escaped_url;
}

// Like _escape_url but don't encode "/".
static char* _escape_url_object_name(const char* url) {
    gchar** split = g_strsplit(url, "/", 0);
    gchar** ptr;
    gchar* escaped_ptr;
    for (ptr = split; *ptr; ptr++) {
        escaped_ptr = _escape_url(*ptr);
	g_free(*ptr);
	*ptr = escaped_ptr;
    }
    escaped_ptr = g_strjoinv("/", split);
    g_strfreev(split);
    return escaped_ptr;
}

static unsigned char* _generate_signature_str(http_verb verb, char* resource_name, char* date,
                               char* content_type, char* md5, char* amz_headers) {
    char* verb_str;
    if (resource_name == NULL) {
        fprintf(stderr, "resource_name is required\n");
        return NULL;
    }
    if (date == NULL) {
        fprintf(stderr, "date is required");
        return NULL;
    }
    verb_str = _net_get_verb(verb);

    return (unsigned char*) g_strconcat(verb_str, "\n", md5, "\n", content_type, "\n", date, "\n", amz_headers, resource_name, NULL);
}

static char* _generate_date_string(void) {
    GDateTime* time  = g_date_time_new_now_local();
    char* date_string = g_date_time_format(time, "%a, %d %b %Y %H:%M:%S %z");

    g_date_time_unref(time);

    return date_string;
}

static char* _net_compute_signature(const ds3_log* log, const ds3_creds* creds, http_verb verb, char* resource_name,
                             char* date, char* content_type, char* md5, char* amz_headers) {
    GHmac* hmac;
    gchar* signature;
    gsize bufSize = 256;
    guint8 buffer[256];

    unsigned char* signature_str = _generate_signature_str(verb, resource_name, date, content_type, md5, amz_headers);
    char* escaped_str = g_strescape((char*) signature_str, NULL);

    LOG(log, DS3_DEBUG, "signature string: %s", escaped_str);
    g_free(escaped_str);

    hmac = g_hmac_new(G_CHECKSUM_SHA1, (unsigned char*) creds->secret_key->value, creds->secret_key->size);
    g_hmac_update(hmac, signature_str, strlen((const char*)signature_str));
    g_hmac_get_digest(hmac, buffer, &bufSize);

    signature = g_base64_encode(buffer, bufSize);

    g_free(signature_str);
    g_hmac_unref(hmac);

    return signature;
}

typedef struct {
    char** entries;
    size_t size;
}query_entries;

static void _hash_for_each(gpointer _key, gpointer _value, gpointer _user_data) {
    char* key = (char*) _key;
    char* value = (char*) _value;
    query_entries* entries = (query_entries*) _user_data;
    if (value == NULL) {
        entries->entries[entries->size] = g_strconcat(key, NULL);
    } else {
        entries->entries[entries->size] = g_strconcat(key, "=", value, NULL);
    }
    entries->size++;
}

static char* _net_gen_query_params(GHashTable* query_params) {
    if (g_hash_table_size(query_params) > 0) {
        query_entries q_entries;
        char** entries;
        char* return_string;
        int i;
        //build the query string
        memset(&q_entries, 0, sizeof(query_entries));

        //We need the +1 so that it is NULL terminating for g_strjoinv
        entries = g_new0(char*, g_hash_table_size(query_params) + 1);
        q_entries.entries = entries;
        g_hash_table_foreach(query_params, _hash_for_each, &q_entries);

        return_string = g_strjoinv("&", entries);

        for (i = 0; ; i++) {
            char* current_string = entries[i];
            if (current_string == NULL) {
                break;
            }
            g_free(current_string);
        }

        g_free(entries);
        return return_string;
    }
    else {
        return NULL;
    }
}

static struct curl_slist* _append_headers(struct curl_slist* header_list, GHashTable* headers_map) {
    GHashTableIter iter;
    gpointer key, value;
    g_hash_table_iter_init(&iter, headers_map);

    while (g_hash_table_iter_next(&iter, &key, &value)) {
        char* header_value = g_strconcat((char*)key, ": ", (char*)value, NULL);
        header_list = curl_slist_append(header_list, header_value);
        g_free(header_value);
    }
    return header_list;
}

static int ds3_curl_logger(CURL *handle, curl_infotype type, char* data, size_t size, void* userp) {
    char* text = "curl_log";
    ds3_log* log = (ds3_log*) userp;
    char* message;
    switch(type) {
        case CURLINFO_HEADER_OUT:
          text = "HEADER_SENT";
          break;
        case CURLINFO_HEADER_IN:
          text = "HEADER_RECV";
          break;

        case CURLINFO_DATA_IN:
        case CURLINFO_DATA_OUT:
        case CURLINFO_SSL_DATA_IN:
        case CURLINFO_SSL_DATA_OUT:
          // do not log any payload data
          return 0;
        default:
          break;
    }

    message = g_strndup(data, size);

    LOG(log, DS3_TRACE, "%s: %s", text, g_strchomp(message));

    g_free(message);
    return 0;
}

static char* _canonicalized_resource(ds3_str* path, GHashTable* query_params) {
    if (g_hash_table_contains(query_params, "delete")) {
        return g_strconcat(path->value, "?delete", NULL);
    } else {
        return g_strdup(path->value);
    }
}

static ds3_error* _net_process_request(const ds3_client* client, const ds3_request* _request, void* read_user_struct, size_t (*read_handler_func)(void*, size_t, size_t, void*), void* write_user_struct, size_t (*write_handler_func)(void*, size_t, size_t, void*), GHashTable** return_headers) {
    struct _ds3_request* request = (struct _ds3_request*) _request;
    CURL* handle;
    CURLcode res;

    _init_curl();
    char* url;
    int retry_count = 0;
    char* query_params = _net_gen_query_params(request->query_params);

    if (query_params == NULL) {
        url = g_strconcat(client->endpoint->value, request->path->value, NULL);
    }
    else {
        url = g_strconcat(client->endpoint->value, request->path->value,"?",query_params, NULL);
        g_free(query_params);
    }

    while (retry_count < client->num_redirects) {
        handle = curl_easy_init();

        if (handle) {
            char* canonicalized_resource;
            char* date;
            char* date_header;
            char* signature;
            struct curl_slist* headers;
            char* auth_header;
            char* md5_value;
            ds3_response_data response_data;
            GHashTable* response_headers = g_hash_table_new_full(g_str_hash, g_str_equal, NULL, _ds3_free_response_header);

            LOG(client->log, DS3_DEBUG, "Preparing to send request");

            memset(&response_data, 0, sizeof(ds3_response_data));
            response_data.headers = response_headers;
            response_data.body = g_byte_array_new();

            if (client->log != NULL) {
                curl_easy_setopt(handle, CURLOPT_DEBUGFUNCTION, ds3_curl_logger);
                curl_easy_setopt(handle, CURLOPT_DEBUGDATA, client->log);
                curl_easy_setopt(handle, CURLOPT_VERBOSE, 1L); // turn on verbose logging
            }

            curl_easy_setopt(handle, CURLOPT_URL, url);

            // Setup header collection
            curl_easy_setopt(handle, CURLOPT_HEADERFUNCTION, _process_header_line);
            curl_easy_setopt(handle, CURLOPT_HEADERDATA, &response_data);

            if (client->proxy != NULL) {
              curl_easy_setopt(handle, CURLOPT_PROXY, client->proxy->value);
            }

            // Register the read and write handlers if they are set
            if (read_user_struct != NULL && read_handler_func != NULL) {
                response_data.user_data = read_user_struct;
                response_data.user_func = read_handler_func;
            }

            // We must always set this so we can collect the error message body
            curl_easy_setopt(handle, CURLOPT_WRITEFUNCTION, _process_response_body);
            curl_easy_setopt(handle, CURLOPT_WRITEDATA, &response_data);

            if (write_user_struct != NULL && write_handler_func != NULL) {
                curl_easy_setopt(handle, CURLOPT_READFUNCTION, write_handler_func);
                curl_easy_setopt(handle, CURLOPT_READDATA, write_user_struct);
            }

            switch(request->verb) {
                case HTTP_POST: {
                    curl_easy_setopt(handle, CURLOPT_CUSTOMREQUEST, "POST");
                    curl_easy_setopt(handle, CURLOPT_UPLOAD, 1L);
                    curl_easy_setopt(handle, CURLOPT_INFILESIZE_LARGE, request->length);
                    break;
                }
                case HTTP_PUT: {
                    curl_easy_setopt(handle, CURLOPT_PUT, 1L);
                    curl_easy_setopt(handle, CURLOPT_UPLOAD, 1L);
                    curl_easy_setopt(handle, CURLOPT_INFILESIZE_LARGE, request->length);
                    break;
                }
                case HTTP_DELETE: {
                    curl_easy_setopt(handle, CURLOPT_CUSTOMREQUEST, "DELETE");
                    break;
                }
                case HTTP_HEAD: {
                    curl_easy_setopt(handle, CURLOPT_CUSTOMREQUEST, "HEAD");
                    break;
                }
                case HTTP_GET: {
                    //Placeholder if we need to put anything here.
                    break;
                }
            }

            date = _generate_date_string();
            date_header = g_strconcat("Date: ", date, NULL);

            if (request->md5 == NULL) {
                md5_value = "";
            }
            else {
                md5_value = request->md5->value;
            }
            canonicalized_resource = _canonicalized_resource(request->path, request->query_params);
            signature = _net_compute_signature(client->log, client->creds, request->verb, canonicalized_resource, date, "", md5_value, "");
            g_free(canonicalized_resource);

            headers = NULL;
            auth_header = g_strconcat("Authorization: AWS ", client->creds->access_id->value, ":", signature, NULL);

            headers = curl_slist_append(headers, auth_header);
            headers = curl_slist_append(headers, date_header);
            headers = _append_headers(headers, request->headers);

            curl_easy_setopt(handle, CURLOPT_HTTPHEADER, headers);

            res = curl_easy_perform(handle);

            g_free(date);
            g_free(date_header);
            g_free(signature);
            g_free(auth_header);
            curl_slist_free_all(headers);
            curl_easy_cleanup(handle);

            //process the response
            if (res != CURLE_OK) {
                char * message = g_strconcat("Request failed: ", curl_easy_strerror(res), NULL);
                ds3_error* error = _ds3_create_error(DS3_ERROR_REQUEST_FAILED, message);
                g_free(url);
                g_byte_array_free(response_data.body, TRUE);
                ds3_str_free(response_data.status_message);
                g_hash_table_destroy(response_headers);
                g_free(message);
                return error;
            }

            LOG(client->log, DS3_DEBUG, "Request completed with status code of: %d", response_data.status_code);

            if (response_data.status_code == 307) {
                LOG(client->log, DS3_INFO, "Request encountered a 307 redirect");
                ds3_str_free(response_data.status_message);

                if (response_data.body != NULL) {
                    g_byte_array_free(response_data.body, TRUE);
                }
                g_hash_table_destroy(response_headers);
                retry_count++;
                LOG(client->log, DS3_DEBUG, "Retry Attempt: %d | Max Retries: %d", retry_count, client->num_redirects);
                continue;
            }

            if (response_data.status_code < 200 || response_data.status_code >= 300) {
                ds3_error* error = _ds3_create_error(DS3_ERROR_BAD_STATUS_CODE, "Got an unexpected status code.");
                error->error = g_new0(ds3_error_response, 1);
                error->error->status_code = response_data.status_code;
                error->error->status_message = ds3_str_init(response_data.status_message->value);
                if (response_data.body != NULL) {
                    error->error->error_body = ds3_str_init_with_size((char*)response_data.body->data, response_data.body->len);
                    g_byte_array_free(response_data.body, TRUE);
                }
                else {
                    LOG(client->log, DS3_ERROR, "The response body for the error is empty");
                    error->error->error_body = NULL;
                }
                g_hash_table_destroy(response_headers);
                ds3_str_free(response_data.status_message);
                g_free(url);
                return error;
            }
            g_byte_array_free(response_data.body, TRUE);
            ds3_str_free(response_data.status_message);
            if (return_headers == NULL) {
                g_hash_table_destroy(response_headers);
            } else {
                *return_headers = response_headers;
            }
              break;
        }
        else {
            return _ds3_create_error(DS3_ERROR_CURL_HANDLE, "Failed to create curl handle");
        }
    }
    g_free(url);

    if (retry_count == client->num_redirects) {
      return _ds3_create_error(DS3_ERROR_TOO_MANY_REDIRECTS, "Encountered too many redirects while attempting to fullfil the request");
    }
    return NULL;
}

static void net_cleanup(void) {
    curl_global_cleanup();
}

static void _cleanup_hash_value(gpointer value) {
    g_free(value);
}

//---------- Ds3 code ----------//
static GHashTable* _create_hash_table(void) {
    GHashTable* hash =  g_hash_table_new_full(g_str_hash, g_str_equal, _cleanup_hash_value, _cleanup_hash_value);
    return hash;
}

ds3_creds* ds3_create_creds(const char* access_id, const char* secret_key) {
    ds3_creds* creds;
    if (access_id == NULL || secret_key == NULL) {
        fprintf(stderr, "Arguments cannot be NULL\n");
        return NULL;
    }

    creds = g_new0(ds3_creds, 1);

    creds->access_id = ds3_str_init(access_id);

    creds->secret_key = ds3_str_init(secret_key);

    return creds;
}

ds3_client* ds3_create_client(const char* endpoint, ds3_creds* creds) {
    ds3_client* client;
    if (endpoint == NULL) {
        fprintf(stderr, "Null endpoint\n");
        return NULL;
    }

    client = g_new0(ds3_client, 1);

    client->endpoint = ds3_str_init(endpoint);

    client->creds = creds;

    client->num_redirects = 5L; //default to 5 redirects before failing
    return client;
}

ds3_error* ds3_create_client_from_env(ds3_client** client) {
    ds3_creds* creds;
    ds3_client* _client;
    char* endpoint = getenv("DS3_ENDPOINT");
    char* access_key = getenv("DS3_ACCESS_KEY");
    char* secret_key = getenv("DS3_SECRET_KEY");
    char* http_proxy = getenv("http_proxy");

    if (endpoint == NULL) {
        return _ds3_create_error(DS3_ERROR_MISSING_ARGS, "Missing enviornment variable 'DS3_ENDPOINT'");
    }

    if (access_key == NULL) {
        return _ds3_create_error(DS3_ERROR_MISSING_ARGS, "Missing enviornment variable 'DS3_ACCESS_KEY'");
    }

    if (secret_key == NULL) {
        return _ds3_create_error(DS3_ERROR_MISSING_ARGS, "Missing enviornment variable 'DS3_SECRET_KEY'");
    }

    creds = ds3_create_creds(access_key, secret_key);
    _client = ds3_create_client(endpoint, creds);

    if (http_proxy != NULL) {
        ds3_client_proxy(_client, http_proxy);
    }

    *client = _client;

    return NULL;
}

static void _set_map_value(GHashTable* map, const char* key, const char* value) {
    gpointer escaped_key = (gpointer) _escape_url(key);
    gpointer escaped_value;
    if (value != NULL) {
        escaped_value = (gpointer) _escape_url(value);
    } else {
        escaped_value = NULL;
    }
    g_hash_table_insert(map, escaped_key, escaped_value);

}

static void _set_query_param(ds3_request* _request, const char* key, const char* value) {
    struct _ds3_request* request = (struct _ds3_request*) _request;
    _set_map_value(request->query_params, key, value);
}

static void _set_header(ds3_request* _request, const char* key, const char* value) {
    struct _ds3_request* request = (struct _ds3_request*) _request;
    _set_map_value(request->headers, key, value);
}

void ds3_client_proxy(ds3_client* client, const char* proxy) {
    client->proxy = ds3_str_init(proxy);
}

void ds3_request_set_prefix(ds3_request* _request, const char* prefix) {
    _set_query_param(_request, "prefix", prefix);
}

void ds3_request_set_custom_header(ds3_request* _request, const char* header_name, const char* header_value) {
   _set_header(_request, header_name, header_value);
}

void ds3_request_set_md5(ds3_request* _request, const char* md5) {
  struct _ds3_request* request = (struct _ds3_request*) _request;
  request->md5 = ds3_str_init(md5);
  _set_header(_request, "Content-MD5", md5);
}

void ds3_request_set_delimiter(ds3_request* _request, const char* delimiter) {
    _set_query_param(_request, "delimiter", delimiter);
}

void ds3_request_set_marker(ds3_request* _request, const char* marker) {
    _set_query_param(_request, "marker", marker);
}

void ds3_request_set_max_keys(ds3_request* _request, uint32_t max_keys) {
    char max_keys_s[11];
    memset(max_keys_s, 0, sizeof(char) * 11);
    g_snprintf(max_keys_s, sizeof(char) * 11, "%u", max_keys);
    _set_query_param(_request, "max-keys", max_keys_s);
}

void ds3_request_set_name(ds3_request* _request, const char* name) {
    _set_query_param(_request, "name", name);
}

void ds3_request_set_id(ds3_request* _request, const char* id) {
    _set_query_param(_request, "id", id);
}

void ds3_request_set_type(ds3_request* _request, object_type type) {
    char* type_as_string = _get_object_type(type);
    if(type_as_string != NULL) {
        _set_query_param(_request, "type", type_as_string);
    }
    g_free(type_as_string);
}

void ds3_request_set_version(ds3_request* _request, const char* version) {
    _set_query_param(_request, "version", version);
}

static struct _ds3_request* _common_request_init(http_verb verb, ds3_str* path) {
    struct _ds3_request* request = g_new0(struct _ds3_request, 1);
    request->headers = _create_hash_table();
    request->query_params = _create_hash_table();
    request->verb = verb;
    request->path = path;
    return request;
}

static ds3_str* _build_path(const char* path_prefix, const char* bucket_name, const char* object_name) {
    ds3_str* path = NULL;
    char* escaped_bucket_name = NULL;
    char* escaped_object_name = NULL;
    char* joined_path = NULL;
    char* full_path = NULL;

    if (bucket_name != NULL) {
        escaped_bucket_name = _escape_url(bucket_name);
    }
    if (object_name != NULL) {
        escaped_object_name = _escape_url_object_name(object_name);
    }

    joined_path = g_strjoin("/", escaped_bucket_name, escaped_object_name, NULL);
    full_path = g_strconcat(path_prefix, joined_path, NULL);

    path = ds3_str_init(full_path);

    g_free(full_path);
    g_free(joined_path);

    if (escaped_bucket_name != NULL) {
        g_free(escaped_bucket_name);
    }
    if (escaped_object_name != NULL) {
        g_free(escaped_object_name);
    }
    return path;
}

ds3_request* ds3_init_get_service(void) {
    return (ds3_request*) _common_request_init(HTTP_GET, _build_path( "/", NULL, NULL));
}

ds3_request* ds3_init_get_bucket(const char* bucket_name) {
    return (ds3_request*) _common_request_init(HTTP_GET, _build_path("/", bucket_name, NULL));
}

ds3_request* ds3_init_get_object_for_job(const char* bucket_name, const char* object_name, uint64_t offset, const char* job_id) {
    char buff[21];
    struct _ds3_request* request = _common_request_init(HTTP_GET, _build_path("/", bucket_name, object_name));
    if (job_id != NULL) {
        _set_query_param((ds3_request*) request, "job", job_id);

        sprintf(buff, "%llu" , (unsigned long long int) offset);
        _set_query_param((ds3_request*) request, "offset", buff);
    }

    return (ds3_request*) request;
}

ds3_request* ds3_init_delete_object(const char* bucket_name, const char* object_name) {
    return (ds3_request*) _common_request_init(HTTP_DELETE, _build_path("/", bucket_name, object_name));
}

ds3_request* ds3_init_delete_objects(const char* bucket_name) {
    struct _ds3_request* request = _common_request_init(HTTP_POST, _build_path("/", bucket_name, NULL));
    _set_query_param(request, "delete", NULL);
    return (ds3_request*) request;
}

ds3_request* ds3_init_delete_folder(const char* bucket_name, const char* folder_name) {
    char* folder = "folder";
    struct _ds3_request* request = _common_request_init(HTTP_DELETE, _build_path("/_rest_/", folder, folder_name));
    _set_query_param(request, "recursive", NULL);
    _set_query_param(request, "bucketId", bucket_name);
    return (ds3_request*) request;
}

ds3_request* ds3_init_put_object_for_job(const char* bucket_name, const char* object_name, uint64_t offset, uint64_t length, const char* job_id) {
    struct _ds3_request* request = _common_request_init(HTTP_PUT, _build_path("/", bucket_name, object_name));
    char buff[21];

    request->length = length;
    if (job_id != NULL) {
        _set_query_param((ds3_request*) request, "job", job_id);

        sprintf(buff, "%llu" , (unsigned long long int) offset);
        _set_query_param((ds3_request*) request, "offset", buff);
    }

    return (ds3_request*) request;
}

ds3_request* ds3_init_put_bucket(const char* bucket_name) {
    return (ds3_request*) _common_request_init(HTTP_PUT, _build_path("/", bucket_name, NULL));
}

ds3_request* ds3_init_delete_bucket(const char* bucket_name) {
    return (ds3_request*) _common_request_init(HTTP_DELETE, _build_path("/", bucket_name, NULL));
}

ds3_request* ds3_init_get_bulk(const char* bucket_name, ds3_bulk_object_list* object_list, ds3_chunk_ordering order) {
    struct _ds3_request* request = _common_request_init(HTTP_PUT, _build_path("/_rest_/bucket/", bucket_name, NULL));
    _set_query_param((ds3_request*) request, "operation", "start_bulk_get");
    request->object_list = object_list;
    request->chunk_ordering = order;
    return (ds3_request*) request;
}

ds3_request* ds3_init_put_bulk(const char* bucket_name, ds3_bulk_object_list* object_list) {
    struct _ds3_request* request = _common_request_init(HTTP_PUT, _build_path("/_rest_/bucket/", bucket_name, NULL));
    _set_query_param((ds3_request*) request, "operation", "start_bulk_put");
    request->object_list = object_list;
    return (ds3_request*) request;
}

ds3_request* ds3_init_get_physical_placement(const char* bucket_name, ds3_bulk_object_list* object_list) {
    struct _ds3_request* request = _common_request_init(HTTP_PUT, _build_path("/_rest_/bucket/", bucket_name, NULL));
    _set_query_param((ds3_request*) request, "operation", "get_physical_placement");
    request->object_list = object_list;
    return (ds3_request*) request;
}

ds3_request* ds3_init_allocate_chunk(const char* chunk_id) {
    char* path = g_strconcat("/_rest_/job_chunk/", chunk_id, NULL);
    ds3_str* path_str = ds3_str_init(path);
    struct _ds3_request* request = _common_request_init(HTTP_PUT, path_str);

    _set_query_param((ds3_request*) request, "operation", "allocate");
    g_free(path);
    return (ds3_request*) request;
}

ds3_request* ds3_init_get_available_chunks(const char* job_id) {
    ds3_str* path_str = ds3_str_init("/_rest_/job_chunk/");
    struct _ds3_request* request = _common_request_init(HTTP_GET, path_str);

    _set_query_param((ds3_request*) request, "job", job_id);

    return (ds3_request*) request;
}

ds3_request* ds3_init_get_job(const char* job_id) {
    char* path = g_strconcat("/_rest_/job/", job_id, NULL);
    ds3_str* path_str = ds3_str_init(path);
    struct _ds3_request* request = _common_request_init(HTTP_GET, path_str);

    g_free(path);
    return (ds3_request*) request;
}

ds3_request* ds3_init_put_job(const char* job_id) {
    char* path = g_strconcat("/_rest_/job/", job_id, NULL);
    ds3_str* path_str = ds3_str_init(path);
    struct _ds3_request* request = _common_request_init(HTTP_PUT, path_str);

    g_free(path);
    return (ds3_request*) request;
}

ds3_request* ds3_init_delete_job(const char* job_id) {
    char* path = g_strconcat("/_rest_/job/", job_id, NULL);
    ds3_str* path_str = ds3_str_init(path);
    struct _ds3_request* request = _common_request_init(HTTP_DELETE, path_str);

    g_free(path);
    return (ds3_request*) request;
}

ds3_request* ds3_init_get_objects(const char* bucket_name) {
    struct _ds3_request* request = _common_request_init(HTTP_GET, ds3_str_init("/_rest_/object/"));

    _set_query_param((ds3_request*) request, "bucket_id", bucket_name);

    return (ds3_request*) request;
}


static ds3_error* _internal_request_dispatcher(const ds3_client* client, const ds3_request* request, void* read_user_struct, size_t (*read_handler_func)(void*, size_t, size_t, void*), void* write_user_struct, size_t (*write_handler_func)(void*, size_t, size_t, void*)) {
    if (client == NULL || request == NULL) {
        return _ds3_create_error(DS3_ERROR_MISSING_ARGS, "All arguments must be filled in for request processing");
    }
    return _net_process_request(client, request, read_user_struct, read_handler_func, write_user_struct, write_handler_func, NULL);
}

static bool attribute_equal(const struct _xmlAttr* attribute, const char* attribute_name){
    return xmlStrcmp(attribute->name, (const xmlChar*) attribute_name) == 0;
}

static bool element_equal(const xmlNodePtr xml_node, const char* element_name){
    return xmlStrcmp(xml_node->name, (const xmlChar*) element_name) == 0;
}

static uint64_t xml_get_uint64(xmlDocPtr doc, xmlNodePtr child_node) {
    xmlChar* text;
    uint64_t size;
    text = xmlNodeListGetString(doc, child_node->xmlChildrenNode, 1);
    if (text == NULL) {
        return 0;
    }
    size = g_ascii_strtoull((const char*)text, NULL, 10);
    xmlFree(text);
    return size;
}

static ds3_str* xml_get_string(xmlDocPtr doc, xmlNodePtr child_node) {
    xmlChar* text;
    ds3_str* result;
    text = xmlNodeListGetString(doc, child_node->xmlChildrenNode, 1);
    result = ds3_str_init((const char*) text);
    xmlFree(text);
    return result;
}

static uint64_t xml_get_uint64_from_attribute(xmlDocPtr doc, struct _xmlAttr* attribute) {
    return xml_get_uint64(doc, (xmlNodePtr) attribute);
}

static ds3_bool xml_get_bool_from_attribute(const ds3_log* log, xmlDocPtr doc, struct _xmlAttr* attribute) {
    xmlChar* text;
    ds3_bool result;
    text = xmlNodeListGetString(doc, attribute->xmlChildrenNode, 1);
    if (xmlStrcmp(text, (xmlChar*)"true") == 0) {
        result = True;
    }
    else if (xmlStrcmp(text, (xmlChar*)"false") == 0) {
        result = False;
    }
    else {
        LOG(log, DS3_ERROR, "Unknown boolean value");
        result = False;
    }
    xmlFree(text);
    return result;
}

static void _parse_buckets(const ds3_log* log, xmlDocPtr doc, xmlNodePtr buckets_node, ds3_get_service_response* response) {
    xmlNodePtr data_ptr;
    xmlNodePtr curr;
    GArray* array = g_array_new(FALSE, TRUE, sizeof(ds3_bucket));

    for (curr = buckets_node->xmlChildrenNode; curr != NULL; curr = curr->next) {
        ds3_bucket bucket;
        memset(&bucket, 0, sizeof(ds3_bucket));

        for (data_ptr = curr->xmlChildrenNode; data_ptr != NULL; data_ptr = data_ptr->next) {
            if (element_equal(data_ptr, "CreationDate")) {
                bucket.creation_date = xml_get_string(doc, data_ptr);
            }
            else if (element_equal(data_ptr, "Name")) {
                bucket.name = xml_get_string(doc, data_ptr);
            }
            else {
                LOG(log, DS3_ERROR, "Unknown element: (%s)\n", data_ptr->name);
            }
        }
        g_array_append_val(array, bucket);
    }

    response->num_buckets = array->len;
    response->buckets = (ds3_bucket*)array->data;
    g_array_free(array, FALSE);
}

static ds3_owner* _parse_owner(xmlDocPtr doc, xmlNodePtr owner_node) {
    xmlNodePtr child_node;
    xmlChar* text;
    ds3_owner* owner = g_new0(ds3_owner, 1);

    for (child_node = owner_node->xmlChildrenNode; child_node != NULL; child_node = child_node->next) {
        if (element_equal(child_node, "DisplayName")) {
            text = xmlNodeListGetString(doc, child_node->xmlChildrenNode, 1);
            owner->name = ds3_str_init((const char*) text);
            xmlFree(text);
        }
        else if (element_equal(child_node, "ID")) {
            text = xmlNodeListGetString(doc, child_node->xmlChildrenNode, 1);
            owner->id = ds3_str_init((const char*) text);
            xmlFree(text);
        }
        else {
            fprintf(stderr, "Unknown xml element: (%s)\n", child_node->name);
        }
    }

    return owner;
}

ds3_error* ds3_get_service(const ds3_client* client, const ds3_request* request, ds3_get_service_response** _response) {
    ds3_get_service_response* response;
    xmlDocPtr doc;
    xmlNodePtr root;
    xmlNodePtr child_node;
    ds3_error* error;
    GByteArray* xml_blob = g_byte_array_new();

    error = _internal_request_dispatcher(client, request, xml_blob, load_buffer, NULL, NULL);

    if (error != NULL) {
        g_byte_array_free(xml_blob, TRUE);
        return error;
    }

    doc = xmlParseMemory((const char*) xml_blob->data, xml_blob->len);

    if (doc == NULL) {
        char* message = g_strconcat("Failed to parse response document.  The actual response is: ", xml_blob->data, NULL);
        g_byte_array_free(xml_blob, TRUE);
        ds3_error* error = _ds3_create_error(DS3_ERROR_INVALID_XML, message);
        g_free(message);
        return error;
    }

    root = xmlDocGetRootElement(doc);

    if (element_equal(root, "ListAllMyBucketsResult") == false) {
        char* message = g_strconcat("Expected the root element to be 'ListAllMyBucketsResult'.  The actual response is: ", xml_blob->data, NULL);
        xmlFreeDoc(doc);
        g_byte_array_free(xml_blob, TRUE);
        ds3_error* error = _ds3_create_error(DS3_ERROR_INVALID_XML, message);
        g_free(message);
        return error;
    }

    response = g_new0(ds3_get_service_response, 1);

    for (child_node = root->xmlChildrenNode; child_node != NULL; child_node = child_node->next) {
        if (element_equal(child_node, "Buckets") == true) {
            //process buckets here
            _parse_buckets(client->log, doc, child_node, response);
        }
        else if (element_equal(child_node, "Owner") == true) {
            //process owner here
            ds3_owner * owner = _parse_owner(doc, child_node);
            response->owner = owner;
        }
        else {
            LOG(client->log, DS3_ERROR, "Unknown xml element: (%s)\b", child_node->name);
        }
    }

    xmlFreeDoc(doc);
    g_byte_array_free(xml_blob, TRUE);
    *_response = response;
    return NULL;
}

static ds3_object _parse_object(xmlDocPtr doc, xmlNodePtr contents_node) {
    xmlNodePtr child_node;
    xmlChar* text;
    ds3_object object;
    memset(&object, 0, sizeof(ds3_object));

    for (child_node = contents_node->xmlChildrenNode; child_node != NULL; child_node = child_node->next) {
        if (element_equal(child_node, "Key") == true) {
            text = xmlNodeListGetString(doc, child_node->xmlChildrenNode, 1);
            object.name = ds3_str_init((const char*) text);
            xmlFree(text);
        }
        else if (element_equal(child_node, "ETag") == true) {
            text = xmlNodeListGetString(doc, child_node->xmlChildrenNode, 1);
            if (text == NULL) {
                continue;
            }
            object.etag= ds3_str_init((const char*) text);
            xmlFree(text);
        }
        else if (element_equal(child_node, "LastModified") == true) {
            text = xmlNodeListGetString(doc, child_node->xmlChildrenNode, 1);
            if (text == NULL) {
                continue;
            }
            object.last_modified = ds3_str_init((const char*) text);
            xmlFree(text);
        }
        else if (element_equal(child_node, "StorageClass") == true) {
            text = xmlNodeListGetString(doc, child_node->xmlChildrenNode, 1);
            if (text == NULL) {
                continue;
            }
            object.storage_class = ds3_str_init((const char*) text);
            xmlFree(text);
        }
        else if (element_equal(child_node, "Size") == true) {
            object.size = xml_get_uint64(doc, child_node);
        }
        else if (element_equal(child_node, "Owner") == true) {
            ds3_owner* owner = _parse_owner(doc, child_node);
            object.owner = owner;
        }
        else {
            fprintf(stderr, "Unknown xml element: (%s)\n", child_node->name);
        }
    }

    return object;
}

static ds3_search_object* _parse_search_object(xmlDocPtr doc, xmlNodePtr contents_node) {
    xmlNodePtr child_node;
    xmlChar* text;
    ds3_search_object* object = g_new0(ds3_search_object, 1);

    for (child_node = contents_node->xmlChildrenNode; child_node != NULL; child_node = child_node->next) {
        if (element_equal(child_node, "BucketId") == true) {
            text = xmlNodeListGetString(doc, child_node->xmlChildrenNode, 1);
            if (text != NULL) {
                object->bucket_id = ds3_str_init((const char*) text);
            }
            xmlFree(text);
        }
        else if (element_equal(child_node, "Id") == true) {
            text = xmlNodeListGetString(doc, child_node->xmlChildrenNode, 1);
            if (text != NULL) {
                object->id = ds3_str_init((const char*) text);
            }
            xmlFree(text);
        }
        else if (element_equal(child_node, "Name") == true) {
            text = xmlNodeListGetString(doc, child_node->xmlChildrenNode, 1);
            if (text != NULL) {
                object->name = ds3_str_init((const char*) text);
            }
            xmlFree(text);
        }
        else if (element_equal(child_node, "CreationDate") == true) {
            text = xmlNodeListGetString(doc, child_node->xmlChildrenNode, 1);
            if (text != NULL) {
                object->last_modified = ds3_str_init((const char*) text);
            }            
            xmlFree(text);
        }
        else if (element_equal(child_node, "StorageClass") == true) {
            text = xmlNodeListGetString(doc, child_node->xmlChildrenNode, 1);
            if (text != NULL) {
                object->storage_class = ds3_str_init((const char*) text);
            }            
            xmlFree(text);
        }
        else if (element_equal(child_node, "Size") == true) {
            object->size = xml_get_uint64(doc, child_node);
        }
        else if (element_equal(child_node, "Owner") == true) {
            ds3_owner* owner = _parse_owner(doc, child_node);
            object->owner = owner;
        }
        else if (element_equal(child_node, "Type") == true) {
            text = xmlNodeListGetString(doc, child_node->xmlChildrenNode, 1);
            if (text != NULL) {
                object->type = ds3_str_init((const char*) text);
            }
            xmlFree(text);
        }
        else if (element_equal(child_node, "Version") == true) {
            text = xmlNodeListGetString(doc, child_node->xmlChildrenNode, 1);
            if (text != NULL) {
                object->version = ds3_str_init((const char*) text);
            }
            xmlFree(text);
        }
        else {
            fprintf(stderr, "Unknown xml element: (%s)\n", child_node->name);
        }
    }

    return object;
}

static ds3_str* _parse_common_prefixes(const ds3_log* log, xmlDocPtr doc, xmlNodePtr contents_node) {
    xmlNodePtr child_node;
    ds3_str* prefix = NULL;

    for (child_node = contents_node->xmlChildrenNode; child_node != NULL; child_node = child_node->next) {
        if (element_equal(child_node, "Prefix") == true) {
            if (prefix) {
                LOG(log, DS3_WARN, "More than one Prefix found in CommonPrefixes\n");
            }
            else {
                prefix = xml_get_string(doc, child_node);
            }
        }
        else {
            LOG(log, DS3_ERROR, "Unknown xml element: %s\n", child_node->name);
        }
    }

    return prefix;
}

ds3_error* ds3_get_bucket(const ds3_client* client, const ds3_request* request, ds3_get_bucket_response** _response) {
    ds3_get_bucket_response* response;
    xmlDocPtr doc;
    xmlNodePtr root;
    xmlNodePtr child_node;
    ds3_error* error;
    xmlChar* text;
    GArray* object_array;
    GArray* common_prefix_array;
    GByteArray* xml_blob = g_byte_array_new();
    error = _internal_request_dispatcher(client, request, xml_blob, load_buffer, NULL, NULL);
    if (error != NULL) {
        g_byte_array_free(xml_blob, TRUE);
        return error;
    }

    doc = xmlParseMemory((const char*) xml_blob->data, xml_blob->len);
    if (doc == NULL) {
        char* message = g_strconcat("Failed to parse response document.  The actual response is: ", xml_blob->data, NULL);
        g_byte_array_free(xml_blob, TRUE);
        ds3_error* error = _ds3_create_error(DS3_ERROR_INVALID_XML, message);
        g_free(message);
        return error;
    }

    root = xmlDocGetRootElement(doc);

    if (element_equal(root, "ListBucketResult") == false) {
        char* message = g_strconcat("Expected the root element to be 'ListBucketsResult'.  The actual response is: ", xml_blob->data, NULL);
        g_byte_array_free(xml_blob, TRUE);
        xmlFreeDoc(doc);
        ds3_error* error = _ds3_create_error(DS3_ERROR_INVALID_XML, message);
        g_free(message);
        return error;
    }

    object_array = g_array_new(FALSE, TRUE, sizeof(ds3_object));
    common_prefix_array = g_array_new(FALSE, TRUE, sizeof(ds3_str*));
    response = g_new0(ds3_get_bucket_response, 1);

    for (child_node = root->xmlChildrenNode; child_node != NULL; child_node = child_node->next) {
        if (element_equal(child_node, "Contents") == true) {
            ds3_object object = _parse_object(doc, child_node);
            g_array_append_val(object_array, object);
        }
        else if (element_equal(child_node, "CreationDate") == true) {
            text = xmlNodeListGetString(doc, child_node->xmlChildrenNode, 1);
            if (text == NULL) {
                continue;
            }
            response->creation_date = ds3_str_init((const char*) text);
            xmlFree(text);
        }
        else if (element_equal(child_node, "IsTruncated") == true) {
            text = xmlNodeListGetString(doc, child_node->xmlChildrenNode, 1);
            if (text == NULL) {
                continue;
            }
            if (strncmp((char*) text, "true", 4) == 0) {
                response->is_truncated = True;
            }
            else {
                response->is_truncated = False;
            }
            xmlFree(text);
        }
        else if (element_equal(child_node, "Marker") == true) {
            text = xmlNodeListGetString(doc, child_node->xmlChildrenNode, 1);
            if (text == NULL) {
                continue;
            }
            response->marker = ds3_str_init((const char*) text);
            xmlFree(text);
        }
        else if (element_equal(child_node, "MaxKeys") == true) {
            response->max_keys = xml_get_uint64(doc, child_node);
        }
        else if (element_equal(child_node, "Name") == true) {
            text = xmlNodeListGetString(doc, child_node->xmlChildrenNode, 1);
            if (text == NULL) {
                continue;
            }
            response->name = ds3_str_init((const char*) text);
            xmlFree(text);
        }
        else if (element_equal(child_node, "Delimiter") == true) {
            text = xmlNodeListGetString(doc, child_node->xmlChildrenNode, 1);
            if (text == NULL) {
                continue;
            }
            response->delimiter = ds3_str_init((const char*) text);
            xmlFree(text);
        }
        else if (element_equal(child_node, "NextMarker") == true) {
            text = xmlNodeListGetString(doc, child_node->xmlChildrenNode, 1);
            if (text == NULL) {
                continue;
            }
            response->next_marker = ds3_str_init((const char*) text);
            xmlFree(text);
        }
        else if (element_equal(child_node, "Prefix") == true) {
            text = xmlNodeListGetString(doc, child_node->xmlChildrenNode, 1);
            if (text == NULL) {
                continue;
            }
            response->prefix = ds3_str_init((const char*) text);
            xmlFree(text);
        }
        else if (element_equal(child_node, "CommonPrefixes") == true) {
            ds3_str* prefix = _parse_common_prefixes(client->log, doc, child_node);
            g_array_append_val(common_prefix_array, prefix);
        }
        else {
            LOG(client->log, DS3_ERROR, "Unknown element: (%s)\n", child_node->name);
        }
    }

    response->objects = (ds3_object*) object_array->data;
    response->num_objects = object_array->len;
    response->common_prefixes = (ds3_str**)common_prefix_array->data;
    response->num_common_prefixes = common_prefix_array->len;
    xmlFreeDoc(doc);
    g_array_free(object_array, FALSE);
    g_array_free(common_prefix_array, FALSE);
    g_byte_array_free(xml_blob, TRUE);
    *_response = response;
    return NULL;
}

ds3_error* ds3_get_object(const ds3_client* client, const ds3_request* request, void* user_data, size_t(*callback)(void*,size_t, size_t, void*)) {
    return _internal_request_dispatcher(client, request, user_data, callback, NULL, NULL);
}

ds3_error* ds3_put_object(const ds3_client* client, const ds3_request* request, void* user_data, size_t (*callback)(void*, size_t, size_t, void*)) {
    return _internal_request_dispatcher(client, request, NULL, NULL, user_data, callback);
}

ds3_error* ds3_put_bucket(const ds3_client* client, const ds3_request* request) {
    return _internal_request_dispatcher(client, request, NULL, NULL, NULL, NULL);
}

ds3_error* ds3_delete_bucket(const ds3_client* client, const ds3_request* request) {
    return _internal_request_dispatcher(client, request, NULL, NULL, NULL, NULL);
}

ds3_error* ds3_get_objects(const ds3_client* client, const ds3_request* request, ds3_get_objects_response** _response) {
    ds3_get_objects_response* response;
    xmlDocPtr doc;
    xmlNodePtr root;
    xmlNodePtr child_node;
    ds3_error* error;
    GArray* object_array;
    GByteArray* xml_blob = g_byte_array_new();
    error = _internal_request_dispatcher(client, request, xml_blob, load_buffer, NULL, NULL);
    if (error != NULL) {
        g_byte_array_free(xml_blob, TRUE);
        return error;
    }

    doc = xmlParseMemory((const char*) xml_blob->data, xml_blob->len);
    if (doc == NULL) {
        char* message = g_strconcat("Failed to parse response document.  The actual response is: ", xml_blob->data, NULL);
        g_byte_array_free(xml_blob, TRUE);
        ds3_error* error = _ds3_create_error(DS3_ERROR_INVALID_XML, message);
        g_free(message);
        return error;
    }

    root = xmlDocGetRootElement(doc);

    if (element_equal(root, "Data") == false) {
        char* message = g_strconcat("Expected the root element to be 'Data'.  The actual response is: ", xml_blob->data, NULL);
        g_byte_array_free(xml_blob, TRUE);
        xmlFreeDoc(doc);
        ds3_error* error = _ds3_create_error(DS3_ERROR_INVALID_XML, message);
        g_free(message);
        return error;
    }

    object_array = g_array_new(FALSE, TRUE, sizeof(ds3_search_object*));
    response = g_new0(ds3_get_objects_response, 1);

<<<<<<< HEAD
    for (child_node = root->xmlChildrenNode; child_node != NULL; child_node = child_node->next) {
        if (element_equal(child_node, "S3Object") == true) {
=======
    for(child_node = root->xmlChildrenNode; child_node != NULL; child_node = child_node->next) {
        if(element_equal(child_node, "S3Object") == true) {
>>>>>>> 92567e94
            ds3_search_object* object = _parse_search_object(doc, child_node);
            g_array_append_val(object_array, object);
        }
        else {
            LOG(client->log, DS3_ERROR, "Unknown element: (%s)\n", child_node->name);
        }
    }

    response->objects = (ds3_search_object**) object_array->data;
    response->num_objects = object_array->len;
    xmlFreeDoc(doc);

    g_array_free(object_array, FALSE);
    g_byte_array_free(xml_blob, TRUE);
    *_response = response;
    return NULL;
}

static ds3_bulk_object _parse_bulk_object(const ds3_log* log, xmlDocPtr doc, xmlNodePtr object_node) {
    xmlNodePtr child_node;
    xmlChar* text;
    struct _xmlAttr* attribute;

    ds3_bulk_object response;
    memset(&response, 0, sizeof(ds3_bulk_object));

    for (attribute = object_node->properties; attribute != NULL; attribute = attribute->next) {
        if (attribute_equal(attribute, "Name") == true) {
            text = xmlNodeListGetString(doc, attribute->children, 1);
            if (text == NULL) {
                continue;
            }
            response.name = ds3_str_init((const char*) text);
            xmlFree(text);
        }
        else if (attribute_equal(attribute, "InCache") == true) {
            response.in_cache = xml_get_bool_from_attribute(log, doc, attribute);
        }
        else if (attribute_equal(attribute, "Length") == true) {
            response.length = xml_get_uint64_from_attribute(doc, attribute);
        }
        else if (attribute_equal(attribute, "Offset") == true) {
            response.offset = xml_get_uint64_from_attribute(doc, attribute);
        }
        else {
            LOG(log, DS3_ERROR, "Unknown attribute: (%s)\n", attribute->name);
        }
    }

    for (child_node = object_node->xmlChildrenNode; child_node != NULL; child_node = child_node->next) {
        LOG(log, DS3_ERROR, "Unknown element: (%s)\n", child_node->name);
    }

    return response;
}

static ds3_bulk_object_list* _parse_bulk_objects(const ds3_log* log, xmlDocPtr doc, xmlNodePtr objects_node) {
    xmlNodePtr child_node;
    xmlChar* text;
    struct _xmlAttr* attribute;

    ds3_bulk_object_list* response = g_new0(ds3_bulk_object_list, 1);
    GArray* object_array = g_array_new(FALSE, TRUE, sizeof(ds3_bulk_object));

    for (attribute = objects_node->properties; attribute != NULL; attribute = attribute->next) {
        if (attribute_equal(attribute, "ChunkId") == true) {
            text = xmlNodeListGetString(doc, attribute->children, 1);
            if (text == NULL) {
                continue;
            }
            response->chunk_id = ds3_str_init((const char*) text);
            xmlFree(text);
        }
        else if (attribute_equal(attribute, "NodeId") == true) {
            text = xmlNodeListGetString(doc, attribute->children, 1);
            if (text == NULL) {
                continue;
            }
            response->node_id= ds3_str_init((const char*) text);
            xmlFree(text);
        }
        else if (attribute_equal(attribute, "ChunkNumber") == true) {
            response->chunk_number = xml_get_uint64_from_attribute(doc, attribute);
        }
        else {
            LOG(log, DS3_ERROR, "Unknown attribute: (%s)\n", attribute->name);
        }

    }

    for (child_node = objects_node->xmlChildrenNode; child_node != NULL; child_node = child_node->next) {
        if (element_equal(child_node, "Object") == true) {
            ds3_bulk_object object = _parse_bulk_object(log, doc, child_node);
            g_array_append_val(object_array, object);
        }
        else {
            LOG(log, DS3_ERROR, "Unknown element: (%s)\n", child_node->name);
        }
    }

    response->list = (ds3_bulk_object*) object_array->data;
    response->size = object_array->len;
    g_array_free(object_array, FALSE);
    return response;
}

static ds3_job_priority _match_priority(const ds3_log* log, const xmlChar* priority_str) {
    if (xmlStrcmp(priority_str, (const xmlChar*) "CRITICAL") == 0) {
        return CRITICAL;
    }
    else if (xmlStrcmp(priority_str, (const xmlChar*) "VERY_HIGH") == 0) {
        return VERY_HIGH;
    }
    else if (xmlStrcmp(priority_str, (const xmlChar*) "HIGH") == 0) {
        return HIGH;
    }
    else if (xmlStrcmp(priority_str, (const xmlChar*) "NORMAL") == 0) {
        return NORMAL;
    }
    else if (xmlStrcmp(priority_str, (const xmlChar*) "LOW") == 0) {
        return LOW;
    }
    else if (xmlStrcmp(priority_str, (const xmlChar*) "BACKGROUND") == 0) {
        return BACKGROUND;
    }
    else if (xmlStrcmp(priority_str, (const xmlChar*) "MINIMIZED_DUE_TO_TOO_MANY_RETRIES") == 0) {
        return MINIMIZED_DUE_TO_TOO_MANY_RETRIES;
    }
    else {
        LOG(log, DS3_ERROR, "ERROR: Unknown priority type of '%s'.  Returning LOW to be safe.\n", priority_str);
        return LOW;
    }
}

static ds3_job_request_type _match_request_type(const ds3_log* log, const xmlChar* request_type) {
    if (xmlStrcmp(request_type, (const xmlChar*) "PUT") == 0) {
        return PUT;
    }
    else if (xmlStrcmp(request_type, (const xmlChar*) "GET") == 0) {
        return GET;
    }
    else {
        LOG(log, DS3_ERROR, "ERROR: Unknown request type of '%s'.  Returning GET for safety.\n", request_type);
        return GET;
    }
}

static ds3_write_optimization _match_write_optimization(const ds3_log* log, const xmlChar* text) {
    if (xmlStrcmp(text, (const xmlChar*) "CAPACITY") == 0) {
        return CAPACITY;
    }
    else if (xmlStrcmp(text, (const xmlChar*) "PERFORMANCE") == 0) {
        return PERFORMANCE;
    }
    else {
        LOG(log, DS3_ERROR, "ERROR: Unknown write optimization of '%s'.  Returning CAPACITY for safety.\n", text);
        return CAPACITY;
    }
}

static ds3_chunk_ordering _match_chunk_order(const ds3_log* log, const xmlChar* text) {
    if (xmlStrcmp(text, (const xmlChar*) "IN_ORDER") == 0) {
        return IN_ORDER;
    }
    else if (xmlStrcmp(text, (const xmlChar*) "NONE") == 0) {
        return NONE;
    }
    else {
        LOG(log, DS3_ERROR, "ERROR: Unknown chunk processing order guaruntee value of '%s'.  Returning IN_ORDER for safety.\n", text);
        return NONE;
    }
}

static ds3_job_status _match_job_status(const ds3_log* log, const xmlChar* text) {
    if (xmlStrcmp(text, (const xmlChar*) "IN_PROGRESS") == 0) {
        return IN_PROGRESS;
    }
    else if (xmlStrcmp(text, (const xmlChar*) "COMPLETED") == 0) {
        return COMPLETED;
    }
    else if (xmlStrcmp(text, (const xmlChar*) "CANCELED") == 0) {
        return CANCELED;
    }
    else {
        LOG(log, DS3_ERROR, "ERROR: Unknown job status value of '%s'.  Returning IN_PROGRESS for safety.\n", text);
        return IN_PROGRESS;
    }
}

static ds3_error* _parse_master_object_list(const ds3_log* log, xmlDocPtr doc, ds3_bulk_response** _response){
    struct _xmlAttr* attribute;
    GArray* objects_array;
    xmlChar* text;
    xmlNodePtr root, child_node;
    ds3_bulk_response* response;

    root = xmlDocGetRootElement(doc);

    if (element_equal(root, "MasterObjectList") == false) {
        char* message = g_strconcat("Expected the root element to be 'MasterObjectList'.  The actual response is: ", root->name, NULL);
        xmlFreeDoc(doc);
        ds3_error* error = _ds3_create_error(DS3_ERROR_INVALID_XML, message);
        g_free(message);
        return error;
    }

    objects_array = g_array_new(FALSE, TRUE, sizeof(ds3_bulk_object_list*));

    response = g_new0(ds3_bulk_response, 1);

    for (attribute = root->properties; attribute != NULL; attribute = attribute->next) {
        if (attribute_equal(attribute, "JobId") == true) {
            text = xmlNodeListGetString(doc, attribute->children, 1);
            if (text == NULL) {
                continue;
            }
            response->job_id = ds3_str_init((const char*) text);
            xmlFree(text);
        }
        else if (attribute_equal(attribute, "BucketName") == true) {
            text = xmlNodeListGetString(doc, attribute->children, 1);
            if (text == NULL) {
                continue;
            }
            response->bucket_name = ds3_str_init((const char*) text);
            xmlFree(text);
        }
        else if (attribute_equal(attribute, "StartDate") == true) {
            text = xmlNodeListGetString(doc, attribute->children, 1);
            if (text == NULL) {
                continue;
            }
            response->start_date = ds3_str_init((const char*) text);
            xmlFree(text);
        }
        else if (attribute_equal(attribute, "UserId") == true) {
            text = xmlNodeListGetString(doc, attribute->children, 1);
            if (text == NULL) {
                continue;
            }
            response->user_id = ds3_str_init((const char*) text);
            xmlFree(text);
        }
        else if (attribute_equal(attribute, "UserName") == true) {
            text = xmlNodeListGetString(doc, attribute->children, 1);
            if (text == NULL) {
                continue;
            }
            response->user_name = ds3_str_init((const char*) text);
            xmlFree(text);
        }
        else if (attribute_equal(attribute, "CachedSizeInBytes") == true) {
            response->cached_size_in_bytes = xml_get_uint64_from_attribute(doc, attribute);
        }
        else if (attribute_equal(attribute, "CompletedSizeInBytes") == true) {
            response->completed_size_in_bytes = xml_get_uint64_from_attribute(doc, attribute);
        }
        else if (attribute_equal(attribute, "OriginalSizeInBytes") == true) {
            response->original_size_in_bytes = xml_get_uint64_from_attribute(doc, attribute);
        }
        else if (attribute_equal(attribute, "Priority") == true) {
            text = xmlNodeListGetString(doc, attribute->children, 1);
            if (text == NULL) {
                continue;
            }
            response->priority = _match_priority(log, text);
            xmlFree(text);
        }
        else if (attribute_equal(attribute, "RequestType") == true) {
            text = xmlNodeListGetString(doc, attribute->children, 1);
            if (text == NULL) {
                continue;
            }
            response->request_type = _match_request_type(log, text);
            xmlFree(text);
        }
        else if (attribute_equal(attribute, "WriteOptimization") == true) {
            text = xmlNodeListGetString(doc, attribute->children, 1);
            if (text == NULL) {
                continue;
            }
            response->write_optimization = _match_write_optimization(log, text);
            xmlFree(text);
        }
        else if (attribute_equal(attribute, "ChunkClientProcessingOrderGuarantee") == true) {
            text = xmlNodeListGetString(doc, attribute->children, 1);
            if (text == NULL) {
                continue;
            }
            response->chunk_order = _match_chunk_order(log, text);
            xmlFree(text);
        }
        else if (attribute_equal(attribute, "Status") == true) {
            text = xmlNodeListGetString(doc, attribute->children, 1);
            if (text == NULL) {
                continue;
            }
            response->status = _match_job_status(log, text);
            xmlFree(text);
        }
        else {
            LOG(log, DS3_ERROR, "Unknown attribute: (%s)", attribute->name);
        }
    }

    for (child_node = root->xmlChildrenNode; child_node != NULL; child_node = child_node->next) {
        if (element_equal(child_node, "Objects")  == true) {
            ds3_bulk_object_list* obj_list = _parse_bulk_objects(log, doc, child_node);
            g_array_append_val(objects_array, obj_list);
        }
        else {
            //TODO add Node xml handling
            LOG(log, DS3_ERROR, "Unknown element: (%s)", child_node->name);
        }
    }

    response->list = (ds3_bulk_object_list**) objects_array->data;
    response->list_size = objects_array->len;
    g_array_free(objects_array, FALSE);

    *_response = response;
    return NULL;
}

static char* _get_chunk_order_str(ds3_chunk_ordering order) {
    if (order == NONE) {
        return "NONE";
    }
    else {
        return "IN_ORDER";
    }
}

#define LENGTH_BUFF_SIZE 21

static xmlDocPtr _generate_xml_objects_list(const ds3_bulk_object_list* obj_list, object_list_type list_type, ds3_chunk_ordering order) {
    char size_buff[LENGTH_BUFF_SIZE]; //The max size of an uint64_t should be 20 characters
    xmlDocPtr doc;
    ds3_bulk_object obj;
    xmlNodePtr objects_node, object_node;
    int i;
    // Start creating the xml body to send to the server.
    doc = xmlNewDoc((xmlChar*)"1.0");
    if (list_type == BULK_DELETE) {
        objects_node = xmlNewNode(NULL, (xmlChar*) "Delete");
    } else {
        objects_node = xmlNewNode(NULL, (xmlChar*) "Objects");
    }

    if (list_type == BULK_GET) {
        xmlSetProp(objects_node, (xmlChar*) "ChunkClientProcessingOrderGuarantee", (xmlChar*) _get_chunk_order_str(order));
    }

    for (i = 0; i < obj_list->size; i++) {
        memset(&obj, 0, sizeof(ds3_bulk_object));
        memset(size_buff, 0, sizeof(char) * LENGTH_BUFF_SIZE);

        obj = obj_list->list[i];
        g_snprintf(size_buff, sizeof(char) * LENGTH_BUFF_SIZE, "%llu", (unsigned long long int) obj.length);

        object_node = xmlNewNode(NULL, (xmlChar*) "Object");
        xmlAddChild(objects_node, object_node);

        if (list_type == BULK_DELETE) {
            xmlNewTextChild(object_node, NULL, (xmlChar*) "Key", (xmlChar*) obj.name->value);
        } else {
            xmlSetProp(object_node, (xmlChar*) "Name", (xmlChar*) obj.name->value);
            if (list_type == BULK_PUT) {
                xmlSetProp(object_node, (xmlChar*) "Size", (xmlChar*) size_buff);
            }
        }
    }

    xmlDocSetRootElement(doc, objects_node);

    return doc;
}

static object_list_type _bulk_request_type(const struct _ds3_request* request) {

    char* value = (char *) g_hash_table_lookup(request->query_params, "operation");

    if (strcmp(value, "start_bulk_get") == 0) {
        return BULK_GET;
    }
    return BULK_PUT;
}

ds3_error* ds3_delete_object(const ds3_client* client, const ds3_request* request) {
    return _internal_request_dispatcher(client, request, NULL, NULL, NULL, NULL);
}

ds3_error* ds3_delete_objects(const ds3_client* client, const ds3_request* _request, ds3_bulk_object_list *bulkObjList) {
    ds3_error* error_response;
    int buff_size;

    struct _ds3_request* request;
    ds3_bulk_object_list* obj_list;
    ds3_xml_send_buff send_buff;

    GByteArray* xml_blob;

    xmlDocPtr doc;
    xmlChar* xml_buff;

    request = (struct _ds3_request*) _request;
    request->object_list = bulkObjList;

    if (request->object_list == NULL || request->object_list->size == 0) {
        return _ds3_create_error(DS3_ERROR_MISSING_ARGS, "The bulk command requires a list of objects to process");
    }

    // Init the data structures declared above the null check
    memset(&send_buff, 0, sizeof(ds3_xml_send_buff));
    obj_list = request->object_list;

    // The chunk ordering is not used.  Just pass in NONE.
    doc = _generate_xml_objects_list(obj_list, BULK_DELETE, NONE);

    xmlDocDumpFormatMemory(doc, &xml_buff, &buff_size, 1);

    send_buff.buff = (char*) xml_buff;
    send_buff.size = strlen(send_buff.buff);

    request->length = send_buff.size; // make sure to set the size of the request.

    xml_blob = g_byte_array_new();

    error_response = _net_process_request(client, request, xml_blob, load_buffer, (void*) &send_buff, _ds3_send_xml_buff, NULL);

    // Cleanup the data sent to the server.
    xmlFreeDoc(doc);
    xmlFree(xml_buff);

    g_byte_array_free(xml_blob, TRUE);
    return error_response;
}

ds3_error* ds3_delete_folder(const ds3_client* client, const ds3_request* _request) {
    struct _ds3_request* request;
    request = (struct _ds3_request*) _request;
    return _net_process_request(client, request, NULL, NULL, NULL, NULL, NULL);
}

ds3_error* ds3_get_physical_placement(const ds3_client* client, const ds3_request* _request, ds3_get_physical_placement_response** _response){
    ds3_error* error_response;
    ds3_get_physical_placement_response* response = NULL;

    int buff_size;

    struct _ds3_request* request;
    ds3_bulk_object_list* obj_list;
    ds3_xml_send_buff send_buff;

    xmlNodePtr cur, child_node, tape_attr;

    GByteArray* xml_blob;

    xmlDocPtr doc;
    xmlChar* xml_buff;

    GArray* tape_array = g_array_new(FALSE, TRUE, sizeof(ds3_tape));
    ds3_tape tape;

    if (client == NULL || _request == NULL) {
        g_array_free(tape_array, TRUE);
        return _ds3_create_error(DS3_ERROR_MISSING_ARGS, "All arguments must be filled in for request processing");
    }

    request = (struct _ds3_request*) _request;

    if (request->object_list == NULL || request->object_list->size == 0) {
        g_array_free(tape_array, TRUE);
        return _ds3_create_error(DS3_ERROR_MISSING_ARGS, "The bulk command requires a list of objects to process");
    }

    // Init the data structures declared above the null check
    memset(&send_buff, 0, sizeof(ds3_xml_send_buff));
    obj_list = request->object_list;

    // The chunk ordering is not used.  Just pass in NONE.
    doc = _generate_xml_objects_list(obj_list, GET_PHYSICAL_PLACEMENT, NONE);

    xmlDocDumpFormatMemory(doc, &xml_buff, &buff_size, 1);

    send_buff.buff = (char*) xml_buff;
    send_buff.size = strlen(send_buff.buff);

    request->length = send_buff.size; // make sure to set the size of the request.

    xml_blob = g_byte_array_new();
    error_response = _net_process_request(client, request, xml_blob, load_buffer, (void*) &send_buff, _ds3_send_xml_buff, NULL);

    // Cleanup the data sent to the server.
    xmlFreeDoc(doc);
    xmlFree(xml_buff);

    if (error_response != NULL) {
        g_byte_array_free(xml_blob, TRUE);
        g_array_free(tape_array, TRUE);
        return error_response;
    }

    // Start processing the data that was received back.
    doc = xmlParseMemory((const char*) xml_blob->data, xml_blob->len);
    if (doc == NULL) {
        //Bad result
        g_byte_array_free(xml_blob, TRUE);
        g_array_free(tape_array, TRUE);
        return NULL;
    }

    cur = xmlDocGetRootElement(doc);

    if (element_equal(cur, "Data") == false) {
        char* message = g_strconcat("Expected the root element to be 'Data'.  The actual response is: ", xml_blob->data, NULL);
        g_byte_array_free(xml_blob, TRUE);
        g_array_free(tape_array, TRUE);
        xmlFreeDoc(doc);
        ds3_error* error = _ds3_create_error(DS3_ERROR_INVALID_XML, message);
        g_free(message);
        return error;
    }

    cur = cur->xmlChildrenNode;
    if (cur != NULL) {
        if (element_equal(cur, "Tapes") == false) {
            char* message = g_strconcat("Expected the interior element to be 'Tapes'.  The actual response is: ", xml_blob->data, NULL);
            g_byte_array_free(xml_blob, TRUE);
            g_array_free(tape_array, TRUE);
            xmlFreeDoc(doc);
            ds3_error* error = _ds3_create_error(DS3_ERROR_INVALID_XML, message);
            g_free(message);
            return error;
        }

        response = g_new0(ds3_get_physical_placement_response, 1);

        for (child_node = cur->xmlChildrenNode; child_node != NULL; child_node = child_node->next) {
            if (element_equal(child_node, "Tape") == true) {
                memset(&tape, 0, sizeof(ds3_tape));
                for (tape_attr = child_node->xmlChildrenNode; tape_attr != NULL; tape_attr = tape_attr->next){
                    if (element_equal(tape_attr, "BarCode") == true) {
                      tape.barcode = xml_get_string(doc, tape_attr);
                    }
                }
                g_array_append_val(tape_array, tape);
          }
        }
        response->num_tapes = tape_array->len;
        response->tapes = (ds3_tape*)tape_array->data;

    }
    xmlFreeDoc(doc);
    g_byte_array_free(xml_blob, TRUE);
    g_array_free(tape_array, FALSE);

    *_response = response;
    return NULL;

}

ds3_error* ds3_bulk(const ds3_client* client, const ds3_request* _request, ds3_bulk_response** response) {
    ds3_error* error_response;

    int buff_size;

    struct _ds3_request* request;
    ds3_bulk_object_list* obj_list;
    ds3_xml_send_buff send_buff;

    GByteArray* xml_blob;

    xmlDocPtr doc;
    xmlChar* xml_buff;

    if (client == NULL || _request == NULL) {
        return _ds3_create_error(DS3_ERROR_MISSING_ARGS, "All arguments must be filled in for request processing");
    }

    request = (struct _ds3_request*) _request;

    if (request->object_list == NULL || request->object_list->size == 0) {
        return _ds3_create_error(DS3_ERROR_MISSING_ARGS, "The bulk command requires a list of objects to process");
    }


    // Init the data structures declared above the null check
    memset(&send_buff, 0, sizeof(ds3_xml_send_buff));
    obj_list = request->object_list;

    doc = _generate_xml_objects_list(obj_list, _bulk_request_type(_request), _request->chunk_ordering);

    xmlDocDumpFormatMemory(doc, &xml_buff, &buff_size, 1);

    send_buff.buff = (char*) xml_buff;
    send_buff.size = strlen(send_buff.buff);

    request->length = send_buff.size; // make sure to set the size of the request.

    xml_blob = g_byte_array_new();
    error_response = _net_process_request(client, request, xml_blob, load_buffer, (void*) &send_buff, _ds3_send_xml_buff, NULL);

    // Cleanup the data sent to the server.
    xmlFreeDoc(doc);
    xmlFree(xml_buff);

    if (error_response != NULL) {
        g_byte_array_free(xml_blob, TRUE);
        return error_response;
    }

    // Start processing the data that was received back.
    doc = xmlParseMemory((const char*) xml_blob->data, xml_blob->len);
    if (doc == NULL) {
      // Bulk put with just empty folder objects will return a 204 and thus
	    // not have a body.
        g_byte_array_free(xml_blob, TRUE);
        return NULL;
    }

    error_response = _parse_master_object_list(client->log, doc, response);

    xmlFreeDoc(doc);
    g_byte_array_free(xml_blob, TRUE);

    if (error_response != NULL) {
        return error_response;
    }

    return NULL;
}

ds3_error* ds3_allocate_chunk(const ds3_client* client, const ds3_request* request, ds3_allocate_chunk_response** response) {
    ds3_error* error = NULL;
    GByteArray* xml_blob = g_byte_array_new();
    ds3_allocate_chunk_response* ds3_response = NULL;
    ds3_bulk_object_list* object_list = NULL;
    GHashTable* response_headers = NULL;
    ds3_response_header* retry_after_header;
    xmlDocPtr doc;
    xmlNodePtr root;

    error = _net_process_request(client, request, xml_blob, load_buffer, NULL, NULL, &response_headers);

    if (error != NULL) {
        if (response_headers != NULL) {
            g_hash_table_destroy(response_headers);
        }
        g_byte_array_free(xml_blob, TRUE);
        return error;
    }

    ds3_response = g_new0(ds3_allocate_chunk_response, 1);

    // Start processing the data that was received back.
    doc = xmlParseMemory((const char*) xml_blob->data, xml_blob->len);
    if (doc == NULL) {
        g_byte_array_free(xml_blob, TRUE);
        retry_after_header = (ds3_response_header*)g_hash_table_lookup(response_headers, "Retry-After");
        if (retry_after_header != NULL) {
            ds3_response->retry_after = g_ascii_strtoull(retry_after_header->value->value, NULL, 10);
        } else {
            g_hash_table_destroy(response_headers);
            return _ds3_create_error(DS3_ERROR_REQUEST_FAILED, "We did not get a response and did not find the 'Retry-After Header'");
        }
        g_hash_table_destroy(response_headers);
        return NULL;
    }

    root = xmlDocGetRootElement(doc);
    if (element_equal(root, "Objects")  == true) {
        object_list = _parse_bulk_objects(client->log, doc, root);
        ds3_response->objects = object_list;
    }
    else {
        char* message = g_strconcat("Expected the root element to be 'Objects'.  The actual response is: ", root->name, NULL);
        xmlFreeDoc(doc);
        error = _ds3_create_error(DS3_ERROR_INVALID_XML, message);
        g_free(message);
        g_byte_array_free(xml_blob, TRUE);
        g_hash_table_destroy(response_headers);
        return error;
    }

    xmlFreeDoc(doc);
    g_byte_array_free(xml_blob, TRUE);
    if (response_headers != NULL) {
        g_hash_table_destroy(response_headers);
    }
    *response = ds3_response;
    return NULL;
}

ds3_error* ds3_get_available_chunks(const ds3_client* client, const ds3_request* request, ds3_get_available_chunks_response** response) {
    ds3_error* error;
    GByteArray* xml_blob = g_byte_array_new();
    ds3_get_available_chunks_response* ds3_response;
    ds3_bulk_response* bulk_response;
    GHashTable* response_headers = NULL;
    ds3_response_header* retry_after_header;
    xmlDocPtr doc;

    error = _net_process_request(client, request, xml_blob, load_buffer, NULL, NULL, &response_headers);

    if (error != NULL) {
        if (response_headers != NULL) {
            g_hash_table_destroy(response_headers);
        }
        g_byte_array_free(xml_blob, TRUE);
        return error;
    }

    ds3_response = g_new0(ds3_get_available_chunks_response, 1);

    // Start processing the data that was received back.
    doc = xmlParseMemory((const char*) xml_blob->data, xml_blob->len);
    if (response_headers != NULL) {
        retry_after_header = (ds3_response_header*)g_hash_table_lookup(response_headers, "Retry-After");
        if (retry_after_header != NULL) {
            ds3_response->retry_after = g_ascii_strtoull(retry_after_header->value->value, NULL, 10);
        }
    }

    _parse_master_object_list(client->log, doc, &bulk_response);
    ds3_response->object_list = bulk_response;

    xmlFreeDoc(doc);
    g_byte_array_free(xml_blob, TRUE);
    if (response_headers != NULL) {
        g_hash_table_destroy(response_headers);
    }
    *response = ds3_response;
    return NULL;
}

static ds3_error* _common_job(const ds3_client* client, const ds3_request* request, ds3_bulk_response** response) {
    ds3_error* error;
    GByteArray* xml_blob = g_byte_array_new();
    ds3_bulk_response* bulk_response;
    GHashTable* response_headers = NULL;
    xmlDocPtr doc;

    error = _net_process_request(client, request, xml_blob, load_buffer, NULL, NULL, &response_headers);

    if (error != NULL) {
        if (response_headers != NULL) {
            g_hash_table_destroy(response_headers);
        }
        g_byte_array_free(xml_blob, TRUE);
        return error;
    }

    // Start processing the data that was received back.
    doc = xmlParseMemory((const char*) xml_blob->data, xml_blob->len);
    if (doc == NULL) {
        g_byte_array_free(xml_blob, TRUE);
        g_hash_table_destroy(response_headers);
        return _ds3_create_error(DS3_ERROR_REQUEST_FAILED, "Unexpected empty response body.");
    }

    _parse_master_object_list(client->log, doc, &bulk_response);

    xmlFreeDoc(doc);
    g_byte_array_free(xml_blob, TRUE);
    if (response_headers != NULL) {
        g_hash_table_destroy(response_headers);
    }
    *response = bulk_response;
    return NULL;
}

ds3_error* ds3_get_job(const ds3_client* client, const ds3_request* request, ds3_bulk_response** response) {
    return _common_job(client, request, response);
}

ds3_error* ds3_put_job(const ds3_client* client, const ds3_request* request, ds3_bulk_response** response) {
    return _common_job(client, request, response);
}

ds3_error* ds3_delete_job(const ds3_client* client, const ds3_request* request) {
    return _internal_request_dispatcher(client, request, NULL, NULL, NULL, NULL);
}

void ds3_free_bucket_response(ds3_get_bucket_response* response){
    size_t num_objects;
    int i;
    if (response == NULL) {
        return;
    }

    num_objects = response->num_objects;

    for (i = 0; i < num_objects; i++) {
        ds3_object object = response->objects[i];
        ds3_str_free(object.name);
        ds3_str_free(object.etag);
        ds3_str_free(object.storage_class);
        ds3_str_free(object.last_modified);
        ds3_free_owner(object.owner);
    }

    g_free(response->objects);
    ds3_str_free(response->creation_date);
    ds3_str_free(response->marker);
    ds3_str_free(response->delimiter);
    ds3_str_free(response->name);
    ds3_str_free(response->next_marker);
    ds3_str_free(response->prefix);

    if (response->common_prefixes != NULL) {
        for (i = 0; i < response->num_common_prefixes; i++) {
            ds3_str_free(response->common_prefixes[i]);
        }
        g_free(response->common_prefixes);
    }

    g_free(response);
}

void ds3_free_objects_response(ds3_get_objects_response* response){
    size_t num_objects;
    int i;
    if (response == NULL) {
        return;
    }

    num_objects = response->num_objects;
<<<<<<< HEAD
    ds3_search_object* object;
    for (i = 0; i < num_objects; i++) {
        object = response->objects[i];
=======

    for(i = 0; i < num_objects; i++) {
        ds3_search_object* object = response->objects[i];
>>>>>>> 92567e94
        ds3_str_free(object->bucket_id);
        ds3_str_free(object->id);
        ds3_str_free(object->name);
        ds3_str_free(object->storage_class);
        ds3_str_free(object->last_modified);
        ds3_str_free(object->type);
        ds3_str_free(object->version);
        ds3_free_owner(object->owner);
        g_free(object);
    }

    g_free(response->objects);

    g_free(response);
}

void ds3_free_get_phsyical_placement_response(ds3_get_physical_placement_response* response){
    size_t num_tapes;
    int i;
    if (response == NULL) {
        return;
    }
    num_tapes = response->num_tapes;

    for (i = 0; i < num_tapes; i++) {
        ds3_tape tape = response->tapes[i];
        ds3_str_free(tape.barcode);
    }
    g_free(response->tapes);

    g_free(response);

}

void ds3_free_service_response(ds3_get_service_response* response){
    size_t num_buckets;
    int i;

    if (response == NULL) {
        return;
    }

    num_buckets = response->num_buckets;

    for (i = 0; i<num_buckets; i++) {
        ds3_bucket bucket = response->buckets[i];
        ds3_str_free(bucket.name);
        ds3_str_free(bucket.creation_date);
    }

    ds3_free_owner(response->owner);
    g_free(response->buckets);
    g_free(response);
}

void ds3_free_bulk_response(ds3_bulk_response* response) {
    int i;
    if (response == NULL) {
        return;
    }

    if (response->job_id != NULL) {
        ds3_str_free(response->job_id);
    }

    if (response->bucket_name != NULL) {
        ds3_str_free(response->bucket_name);
    }

    if (response->start_date != NULL) {
        ds3_str_free(response->start_date);
    }

    if (response->user_id != NULL) {
        ds3_str_free(response->user_id);
    }

    if (response->user_name != NULL) {
        ds3_str_free(response->user_name);
    }

    if (response->list != NULL ) {
        for (i = 0; i < response->list_size; i++) {
            ds3_free_bulk_object_list(response->list[i]);
        }
        g_free(response->list);
    }

    g_free(response);
}

void ds3_free_owner(ds3_owner* owner) {
    if (owner == NULL) {
        return;
    }
    if (owner->name != NULL) {
        ds3_str_free(owner->name);
    }
    if (owner->id != NULL) {
        ds3_str_free(owner->id);
    }
    g_free(owner);
}

void ds3_free_creds(ds3_creds* creds) {
    if (creds == NULL) {
        return;
    }

    if (creds->access_id != NULL) {
        ds3_str_free(creds->access_id);
    }

    if (creds->secret_key != NULL) {
        ds3_str_free(creds->secret_key);
    }
    g_free(creds);
}

void ds3_free_client(ds3_client* client) {
    if (client == NULL) {
      return;
    }
    if (client->endpoint != NULL) {
        ds3_str_free(client->endpoint);
    }
    if (client->proxy != NULL) {
        ds3_str_free(client->proxy);
    }
    if (client->log != NULL) {
        g_free(client->log);
    }
    g_free(client);
}

void ds3_free_request(ds3_request* _request) {
    struct _ds3_request* request;
    if (_request == NULL) {
        return;
    }
    request = (struct _ds3_request*) _request;
    if (request->path != NULL) {
        ds3_str_free(request->path);
    }
    if (request->headers != NULL) {
        g_hash_table_destroy(request->headers);
    }
    if (request->query_params != NULL) {
        g_hash_table_destroy(request->query_params);
    }
    if (request->md5 != NULL) {
        ds3_str_free(request->md5);
    }
    g_free(request);
}

void ds3_free_error(ds3_error* error) {
    if (error == NULL) {
        return;
    }

    if (error->message != NULL) {
        ds3_str_free(error->message);
    }

    if (error->error != NULL) {
        ds3_error_response* error_response = error->error;

        if (error_response->status_message != NULL) {
            ds3_str_free(error_response->status_message);
        }

        if (error_response->error_body != NULL) {
            ds3_str_free(error_response->error_body);
        }

        g_free(error_response);
    }

    g_free(error);
}

void ds3_cleanup(void) {
    net_cleanup();
    xmlCleanupParser();
}

size_t ds3_write_to_file(void* buffer, size_t size, size_t nmemb, void* user_data) {
    return fwrite(buffer, size, nmemb, (FILE*) user_data);
}

size_t ds3_read_from_file(void* buffer, size_t size, size_t nmemb, void* user_data) {
    return fread(buffer, size, nmemb, (FILE*) user_data);
}

size_t ds3_write_to_fd(void* buffer, size_t size, size_t nmemb, void* user_data) {
    return write(*(int*)user_data, buffer, size * nmemb);
}

size_t ds3_read_from_fd(void* buffer, size_t size, size_t nmemb, void* user_data) {
    return read(*(int*)user_data, buffer, size * nmemb);
}

static ds3_bulk_object _ds3_bulk_object_from_file(const char* file_name, const char* base_path) {
    struct stat file_info;
    int result;
    ds3_bulk_object obj;
    char* file_to_stat;
    memset(&file_info, 0, sizeof(struct stat));
    memset(&obj, 0, sizeof(ds3_bulk_object));

    if (base_path != NULL) {
        file_to_stat = g_strconcat(base_path, file_name, NULL);
    }
    else {
        file_to_stat = g_strdup(file_name);
    }

    result = stat(file_to_stat, &file_info);
    if (result != 0) {
        fprintf(stderr, "Failed to get file info for %s\n", file_name);
    }

    memset(&obj, 0, sizeof(ds3_bulk_object));

    obj.name = ds3_str_init(file_name);

    if (S_ISDIR(file_info.st_mode)) {
        obj.length = 0;
    }
    else {
      obj.length = file_info.st_size;
    }

    g_free(file_to_stat);

    return obj;
}

ds3_bulk_object_list* ds3_convert_file_list(const char** file_list, uint64_t num_files) {
    return ds3_convert_file_list_with_basepath(file_list, num_files, NULL);
}

ds3_bulk_object_list* ds3_convert_file_list_with_basepath(const char** file_list, uint64_t num_files, const char* base_path) {
    uint64_t i;
    ds3_bulk_object_list* obj_list = ds3_init_bulk_object_list(num_files);

    for (i = 0; i < num_files; i++) {
        obj_list->list[i] = _ds3_bulk_object_from_file(file_list[i], base_path);
    }

    return obj_list;
}

ds3_bulk_object_list* ds3_convert_object_list(const ds3_object* objects, uint64_t num_objects) {
    uint64_t i;
    ds3_bulk_object_list* obj_list = ds3_init_bulk_object_list(num_objects);

    for (i = 0; i < num_objects; i++) {
        ds3_bulk_object obj;
        memset(&obj, 0, sizeof(ds3_bulk_object));
        obj.name = ds3_str_dup(objects[i].name);
        obj_list->list[i] = obj;
    }

    return obj_list;
}

ds3_bulk_object_list* ds3_init_bulk_object_list(uint64_t num_files) {
    ds3_bulk_object_list* obj_list = g_new0(ds3_bulk_object_list, 1);
    obj_list->size = num_files;
    obj_list->list = g_new0(ds3_bulk_object, num_files);

    return obj_list;
}

void ds3_free_bulk_object_list(ds3_bulk_object_list* object_list) {
    uint64_t i, count;
    if (object_list == NULL) {
        return;
    }
    count = object_list->size;
    for (i = 0; i < count; i++) {
        ds3_str* file_name = object_list->list[i].name;
        if (file_name == NULL) {
            continue;
        }
        ds3_str_free(file_name);
    }

    if (object_list->server_id != NULL) {
        ds3_str_free(object_list->server_id);
    }

    if (object_list->node_id != NULL) {
        ds3_str_free(object_list->node_id);
    }

    if (object_list->chunk_id != NULL) {
        ds3_str_free(object_list->chunk_id);
    }

    g_free(object_list->list);
    g_free(object_list);
}

void ds3_free_allocate_chunk_response(ds3_allocate_chunk_response* response) {
    if (response == NULL) {
        return;
    }

    if (response->objects != NULL) {
        ds3_free_bulk_object_list(response->objects);
    }

    g_free(response);
}

void ds3_free_available_chunks_response(ds3_get_available_chunks_response* response) {
    if (response == NULL) {
        return;
    }

    if (response->object_list != NULL) {
        ds3_free_bulk_response(response->object_list);
    }

    g_free(response);
}<|MERGE_RESOLUTION|>--- conflicted
+++ resolved
@@ -1513,13 +1513,9 @@
     object_array = g_array_new(FALSE, TRUE, sizeof(ds3_search_object*));
     response = g_new0(ds3_get_objects_response, 1);
 
-<<<<<<< HEAD
     for (child_node = root->xmlChildrenNode; child_node != NULL; child_node = child_node->next) {
         if (element_equal(child_node, "S3Object") == true) {
-=======
-    for(child_node = root->xmlChildrenNode; child_node != NULL; child_node = child_node->next) {
-        if(element_equal(child_node, "S3Object") == true) {
->>>>>>> 92567e94
+
             ds3_search_object* object = _parse_search_object(doc, child_node);
             g_array_append_val(object_array, object);
         }
@@ -2348,15 +2344,9 @@
     }
 
     num_objects = response->num_objects;
-<<<<<<< HEAD
     ds3_search_object* object;
     for (i = 0; i < num_objects; i++) {
         object = response->objects[i];
-=======
-
-    for(i = 0; i < num_objects; i++) {
-        ds3_search_object* object = response->objects[i];
->>>>>>> 92567e94
         ds3_str_free(object->bucket_id);
         ds3_str_free(object->id);
         ds3_str_free(object->name);
