/*
* ******************************************************************************
*   Copyright 2014-2015 Spectra Logic Corporation. All Rights Reserved.
*   Licensed under the Apache License, Version 2.0 (the "License"). You may not use
*   this file except in compliance with the License. A copy of the License is located at
*
*   http://www.apache.org/licenses/LICENSE-2.0
*
*   or in the "license" file accompanying this file.
*   This file is distributed on an "AS IS" BASIS, WITHOUT WARRANTIES OR
*   CONDITIONS OF ANY KIND, either express or implied. See the License for the
*   specific language governing permissions and limitations under the License.
* ****************************************************************************
*/


#include <glib.h>
#include <stdlib.h>
#include <stdio.h>
<<<<<<< HEAD
#include <string.h>
=======
#include <stdbool.h>
>>>>>>> 04093c67
#include <sys/stat.h>
#include <sys/types.h>
#include <curl/curl.h>

#include <libxml/parser.h>
#include <libxml/xmlmemory.h>

#include "ds3.h"
#include "ds3_request.h"
#include "ds3_string_multimap.h"
#include "ds3_string_multimap_impl.h"
#include "ds3_net.h"
#include "ds3_utils.h"

#ifdef _WIN32
#include <io.h>
#else
#include <stdbool.h>
#include <unistd.h>
#endif

#ifndef S_ISDIR
#define S_ISDIR(mode)  (((mode) & S_IFMT) == S_IFDIR)
#endif

struct _ds3_metadata {
    GHashTable* metadata;
};

typedef struct {
    char* buff;
    size_t size;
    size_t total_read;
}ds3_xml_send_buff;

typedef enum {
    BULK_PUT,
    BULK_GET,
    BULK_DELETE,
    GET_PHYSICAL_PLACEMENT
}object_list_type;

void ds3_client_register_logging(ds3_client* client, ds3_log_lvl log_lvl, void (* log_callback)(const char* log_message, void* user_data), void* user_data) {
    if (client == NULL) {
        fprintf(stderr, "Cannot configure a null ds3_client for logging.\n");
        return;
    }
    if (client->log != NULL) {
        g_free(client->log);
    }
    ds3_log* log = g_new0(ds3_log, 1);
    log->log_callback = log_callback;
    log->user_data = user_data;
    log->log_lvl = log_lvl;

    client->log = log;
}

static void _ds3_free_metadata_entry(gpointer pointer) {
    ds3_metadata_entry* entry;
    if (pointer == NULL) {
        return; // do nothing
    }

    entry = (ds3_metadata_entry*) pointer;

    ds3_free_metadata_entry(entry);
}

/*
 * This copies all the header values in the ds3_string_multimap_entry struct so that they may be safely returned to the user
 * without having to worry about if the data is freed internally.
 */
static const char* METADATA_PREFIX = "x-amz-meta-";
static ds3_metadata_entry* ds3_metadata_entry_init(ds3_string_multimap_entry* header_entry) {
    guint i;
    ds3_str* header_value;
    GPtrArray* values = g_ptr_array_new();
    ds3_str* key_name;
    ds3_str* full_key;
    ds3_metadata_entry* response = g_new0(ds3_metadata_entry, 1);
    int metadata_prefix_length = strlen(METADATA_PREFIX);

    unsigned int num_values = ds3_string_multimap_entry_get_num_values(header_entry);
    for (i = 0; i < num_values; i++) {
        header_value = ds3_string_multimap_entry_get_value_by_index(header_entry, i);
        g_ptr_array_add(values, header_value);
    }

    full_key = ds3_string_multimap_entry_get_key(header_entry);
    key_name = ds3_str_init(full_key->value + metadata_prefix_length);
    ds3_str_free(full_key);

    response->num_values = num_values;
    response->name = key_name;
    response->values = (ds3_str**) g_ptr_array_free(values, FALSE);
    fprintf(stderr, "creating metadata entry of: %s\n", key_name->value);
    return response;
}

/* The headers hash table contains all the response headers which have the following types:
 * Key - char*
 * Value - ds3_response_header
 *
 * All values should be copied from the struct to avoid memory issues
 */
static ds3_metadata* _init_metadata(ds3_string_multimap* response_headers) {
    struct _ds3_metadata* metadata = g_new0(struct _ds3_metadata, 1);
    GHashTableIter iter;
    gpointer _key, _value;
    ds3_str* key;
    ds3_metadata_entry* entry;
    metadata->metadata = g_hash_table_new_full(g_str_hash, g_str_equal, g_free, _ds3_free_metadata_entry);

    if (response_headers == NULL) {
        fprintf(stderr, "response headers was null\n");
    }

    //TODO refactor out glib: ds3_string_multimap needs a lookup_prefix()
    g_hash_table_iter_init(&iter, ds3_string_multimap_get_hashtable(response_headers));
    while(g_hash_table_iter_next(&iter, &_key, &_value)) {
        key = (ds3_str*) _key;
        if (g_str_has_prefix(key->value, "x-amz-meta-")) {
            ds3_string_multimap_entry* mm_entry = ds3_string_multimap_lookup(response_headers, key);
            entry = ds3_metadata_entry_init(mm_entry);
            g_hash_table_insert(metadata->metadata, g_strdup(entry->name->value), entry);
            ds3_string_multimap_entry_free(mm_entry);
        }
    }

    return (ds3_metadata*) metadata;
}

ds3_metadata_entry* ds3_metadata_get_entry(const ds3_metadata* _metadata, const char* name) {
    ds3_metadata_entry* copy;
    ds3_metadata_entry* orig;
    ds3_str** metadata_copy;
    uint64_t i;
    struct _ds3_metadata* metadata = (struct _ds3_metadata*) _metadata;

    if (_metadata == NULL) {
        return NULL;
    }

    orig = (ds3_metadata_entry*) g_hash_table_lookup(metadata->metadata, name);
    if (orig == NULL) {
        return NULL;
    }
    copy = g_new0(ds3_metadata_entry, 1);
    metadata_copy = g_new0(ds3_str*, orig->num_values);

    for (i = 0; i < orig->num_values; i++) {
        metadata_copy[i] = ds3_str_dup(orig->values[i]);
    }

    copy->num_values = orig->num_values;
    copy->name = ds3_str_dup(orig->name);
    copy->values = metadata_copy;

    return copy;
}

unsigned int ds3_metadata_size(const ds3_metadata* _metadata) {
    struct _ds3_metadata* metadata = (struct _ds3_metadata*) _metadata;
    if (metadata == NULL) {
        return 0;
    }
    return g_hash_table_size(metadata->metadata);
}

ds3_metadata_keys_result* ds3_metadata_keys(const ds3_metadata* _metadata) {
    GPtrArray* return_keys;
    ds3_metadata_keys_result* result;
    struct _ds3_metadata* metadata;
    GList* keys;
    GList* tmp_key;

    if (_metadata == NULL) {
        return NULL;
    }

    return_keys = g_ptr_array_new();
    result = g_new0(ds3_metadata_keys_result, 1);
    metadata = (struct _ds3_metadata*) _metadata;
    keys = g_hash_table_get_keys(metadata->metadata);
    tmp_key = keys;

    while(tmp_key != NULL) {
        g_ptr_array_add(return_keys, ds3_str_init((char*)tmp_key->data));
        tmp_key = tmp_key->next;
    }

    g_list_free(keys);
    result->num_keys = return_keys->len;
    result->keys = (ds3_str**) g_ptr_array_free(return_keys, FALSE);
    return result;
}

static size_t _ds3_send_xml_buff(void* buffer, size_t size, size_t nmemb, void* user_data) {
    size_t to_read;
    size_t remaining;
    ds3_xml_send_buff* xml_buff;

    xml_buff = (ds3_xml_send_buff*) user_data;
    to_read = size * nmemb;
    remaining = xml_buff->size - xml_buff->total_read;

    if (remaining < to_read) {
        to_read = remaining;
    }

    strncpy((char*)buffer, xml_buff->buff + xml_buff->total_read, to_read);
    xml_buff->total_read += to_read;
    return to_read;
}

static void _cleanup_hash_value(gpointer value) {
    g_free(value);
}

static GHashTable* _create_hash_table(void) {
    GHashTable* hash =  g_hash_table_new_full(g_str_hash, g_str_equal, _cleanup_hash_value, _cleanup_hash_value);
    return hash;
}

ds3_creds* ds3_create_creds(const char* access_id, const char* secret_key) {
    ds3_creds* creds;
    if (access_id == NULL || secret_key == NULL) {
        fprintf(stderr, "Arguments cannot be NULL\n");
        return NULL;
    }

    creds = g_new0(ds3_creds, 1);

    creds->access_id = ds3_str_init(access_id);

    creds->secret_key = ds3_str_init(secret_key);

    return creds;
}

void ds3_client_register_net(ds3_client* client, ds3_error* (* net_callback)(const ds3_client* client,
                                                                             const ds3_request* _request,
                                                                             void* read_user_struct,
                                                                             size_t (*read_handler_func)(void*, size_t, size_t, void*),
                                                                             void* write_user_struct,
                                                                             size_t (*write_handler_func)(void*, size_t, size_t, void*),
                                                                             ds3_string_multimap** return_headers)) {
    if (client == NULL) {
        fprintf(stderr, "Cannot configure a null ds3_client for net_callback.\n");
        return;
    }

    client->net_callback = net_callback;
}

ds3_client* ds3_create_client(const char* endpoint, ds3_creds* creds) {
    ds3_client* client;
    if (endpoint == NULL) {
        fprintf(stderr, "Null endpoint\n");
        return NULL;
    }

    client = g_new0(ds3_client, 1);

    client->endpoint = ds3_str_init(endpoint);

    client->creds = creds;

    client->num_redirects = 5L; //default to 5 redirects before failing

    ds3_client_register_net( client, net_process_request );

    return client;
}

ds3_error* ds3_create_client_from_env(ds3_client** client) {
    ds3_creds* creds;
    ds3_client* _client;
    char* endpoint = getenv("DS3_ENDPOINT");
    char* access_key = getenv("DS3_ACCESS_KEY");
    char* secret_key = getenv("DS3_SECRET_KEY");
    char* http_proxy = getenv("http_proxy");

    if (endpoint == NULL) {
        return ds3_create_error(DS3_ERROR_MISSING_ARGS, "Missing enviornment variable 'DS3_ENDPOINT'");
    }

    if (access_key == NULL) {
        return ds3_create_error(DS3_ERROR_MISSING_ARGS, "Missing enviornment variable 'DS3_ACCESS_KEY'");
    }

    if (secret_key == NULL) {
        return ds3_create_error(DS3_ERROR_MISSING_ARGS, "Missing enviornment variable 'DS3_SECRET_KEY'");
    }

    creds = ds3_create_creds(access_key, secret_key);
    _client = ds3_create_client(endpoint, creds);

    if (http_proxy != NULL) {
        ds3_client_proxy(_client, http_proxy);
    }

    *client = _client;

    return NULL;
}

static void _set_map_value(GHashTable* map, const char* key, const char* value) {
    gpointer escaped_key = (gpointer) escape_url(key);

    //TODO update this to handle multiple values being set for a header field
    gpointer escaped_value;
    if (value != NULL) {
        if (g_strcmp0(key, "Range") == 0) {
            escaped_value = (gpointer) escape_url_range_header(value);
        } else {
            escaped_value = (gpointer) escape_url(value);
        }
    } else {
        escaped_value = NULL;
    }
    g_hash_table_insert(map, escaped_key, escaped_value);
}

static void _set_query_param(ds3_request* _request, const char* key, const char* value) {
    struct _ds3_request* request = (struct _ds3_request*) _request;
    _set_map_value(request->query_params, key, value);
}

static void _set_header(ds3_request* _request, const char* key, const char* value) {
    struct _ds3_request* request = (struct _ds3_request*) _request;
    _set_map_value(request->headers, key, value);
}

static char* _get_ds3_object_type(const ds3_object_type type) {
    switch(type) {
        case DATA: return "DATA";
        case FOLDER: return "FOLDER";
    }

    return NULL;
}

void ds3_client_proxy(ds3_client* client, const char* proxy) {
    client->proxy = ds3_str_init(proxy);
}

void ds3_request_set_prefix(ds3_request* _request, const char* prefix) {
    _set_query_param(_request, "prefix", prefix);
}

void ds3_request_set_metadata(ds3_request* _request, const char* name, const char* value) {

    char* prefixed_name = g_strconcat("x-amz-meta-", name, NULL);

    _set_header(_request, prefixed_name, value);

    g_free(prefixed_name);
}

void ds3_request_reset_byte_range(ds3_request* _request) {
    g_hash_table_remove(_request->headers, "Range");
}

void ds3_request_set_byte_range(ds3_request* _request, int64_t rangeStart, int64_t rangeEnd) {
    char* range_value;
    
    gpointer header_value = g_hash_table_lookup(_request->headers, "Range");
    if(header_value != NULL) {
        range_value = g_strdup_printf("%s,%ld-%ld", (char*)header_value, rangeStart, rangeEnd);
    } else {
        range_value = g_strdup_printf("bytes=%ld-%ld", rangeStart, rangeEnd);
    }
    
    _set_header(_request, "Range", range_value);
    g_free(range_value);
}

void ds3_request_set_custom_header(ds3_request* _request, const char* header_name, const char* header_value) {
   _set_header(_request, header_name, header_value);
}

void ds3_request_set_bucket_name(ds3_request* _request, const char* bucket_name) {
    _set_query_param(_request, "bucket_id", bucket_name);
}

void ds3_request_set_creation_date(ds3_request* _request, const char* creation_date) {
    _set_query_param(_request, "creation_date", creation_date);
}

void ds3_request_set_md5(ds3_request* _request, const char* md5) {
    struct _ds3_request* request = (struct _ds3_request*) _request;
    request->checksum_type = DS3_MD5;
    request->checksum = ds3_str_init(md5);
}

void ds3_request_set_sha256(ds3_request* _request, const char* sha256) {
    struct _ds3_request* request = (struct _ds3_request*) _request;
    request->checksum_type = DS3_SHA256;
    request->checksum = ds3_str_init(sha256);
}

void ds3_request_set_sha512(ds3_request* _request, const char* sha512) {
    struct _ds3_request* request = (struct _ds3_request*) _request;
    request->checksum_type = DS3_SHA512;
    request->checksum = ds3_str_init(sha512);
}

void ds3_request_set_crc32(ds3_request* _request, const char* crc32) {
    struct _ds3_request* request = (struct _ds3_request*) _request;
    request->checksum_type = DS3_CRC32;
    request->checksum = ds3_str_init(crc32);
}

void ds3_request_set_crc32c(ds3_request* _request, const char* crc32c) {
    struct _ds3_request* request = (struct _ds3_request*) _request;
    request->checksum_type = DS3_CRC32C;
    request->checksum = ds3_str_init(crc32c);
}

void ds3_request_set_delimiter(ds3_request* _request, const char* delimiter) {
    _set_query_param(_request, "delimiter", delimiter);
}

void ds3_request_set_marker(ds3_request* _request, const char* marker) {
    _set_query_param(_request, "marker", marker);
}

void ds3_request_set_max_keys(ds3_request* _request, uint32_t max_keys) {
    int metadata_prefix_length = strlen(METADATA_PREFIX);
    char max_keys_s[metadata_prefix_length];
    memset(max_keys_s, 0, sizeof(char) * metadata_prefix_length);
    g_snprintf(max_keys_s, sizeof(char) * metadata_prefix_length, "%u", max_keys);
    _set_query_param(_request, "max-keys", max_keys_s);
}

void ds3_request_set_name(ds3_request* _request, const char* name) {
    _set_query_param(_request, "name", name);
}

void ds3_request_set_id(ds3_request* _request, const char* id) {
    _set_query_param(_request, "id", id);
}

void ds3_request_set_type(ds3_request* _request, ds3_object_type type) {
    const char* type_as_string = _get_ds3_object_type(type);
    if (type_as_string != NULL) {
        _set_query_param(_request, "type", type_as_string);
    }
}

void ds3_request_set_page_length(ds3_request* _request, const char* page_length) {
    _set_query_param(_request, "page_length", page_length);
}

void ds3_request_set_page_offset(ds3_request* _request, const char* page_offset) {
    _set_query_param(_request, "page_offset", page_offset);
}

void ds3_request_set_version(ds3_request* _request, const char* version) {
    _set_query_param(_request, "version", version);
}

static struct _ds3_request* _common_request_init(http_verb verb, ds3_str* path) {
    struct _ds3_request* request = g_new0(struct _ds3_request, 1);
    request->headers = _create_hash_table();
    request->query_params = _create_hash_table();
    request->verb = verb;
    request->path = path;
	return request;
}

static ds3_str* _build_path(const char* path_prefix, const char* bucket_name, const char* object_name) {
    ds3_str* path = NULL;
    char* escaped_bucket_name = NULL;
    char* escaped_object_name = NULL;
    char* joined_path = NULL;
    char* full_path = NULL;

    if (bucket_name != NULL) {
        if (g_str_has_suffix(bucket_name, "/") == TRUE) {
            char* chomp_bucket = g_strndup(bucket_name, strlen(bucket_name)-1);
            escaped_bucket_name = escape_url(chomp_bucket);
            g_free(chomp_bucket);
        } else {
            escaped_bucket_name = escape_url(bucket_name);
        }
    }
    if (object_name != NULL) {
        escaped_object_name = escape_url_object_name(object_name);
    }

    joined_path = g_strjoin("/", escaped_bucket_name, escaped_object_name, NULL);
    full_path = g_strconcat(path_prefix, joined_path, NULL);
    g_free(joined_path);

    path = ds3_str_init(full_path);
    g_free(full_path);

    if (escaped_bucket_name != NULL) {
        g_free(escaped_bucket_name);
    }
    if (escaped_object_name != NULL) {
        g_free(escaped_object_name);
    }

    return path;
}

ds3_request* ds3_init_get_system_information(void) {
    return (ds3_request*) _common_request_init(HTTP_GET, _build_path( "/_rest_/SYSTEM_INFORMATION", NULL, NULL));
}

ds3_request* ds3_init_verify_system_health(void) {
    return (ds3_request*) _common_request_init(HTTP_GET, _build_path( "/_rest_/SYSTEM_HEALTH", NULL, NULL));
}

ds3_request* ds3_init_get_service(void) {
    return (ds3_request*) _common_request_init(HTTP_GET, _build_path( "/", NULL, NULL));
}

ds3_request* ds3_init_get_bucket(const char* bucket_name) {
    return (ds3_request*) _common_request_init(HTTP_GET, _build_path("/", bucket_name, NULL));
}

ds3_request* ds3_init_head_object(const char* bucket_name, const char* object_name) {
    return (ds3_request*) _common_request_init(HTTP_HEAD, _build_path("/", bucket_name, object_name));
}

ds3_request* ds3_init_head_bucket(const char* bucket_name) {
    return (ds3_request*) _common_request_init(HTTP_HEAD, _build_path("/", bucket_name, NULL));
}

ds3_request* ds3_init_get_object_for_job(const char* bucket_name, const char* object_name, uint64_t offset, const char* job_id) {
    char buff[21];
    struct _ds3_request* request = _common_request_init(HTTP_GET, _build_path("/", bucket_name, object_name));
    if (job_id != NULL) {
        _set_query_param((ds3_request*) request, "job", job_id);

        sprintf(buff, "%llu" , (unsigned long long int) offset);
        _set_query_param((ds3_request*) request, "offset", buff);
    }

    return (ds3_request*) request;
}

ds3_request* ds3_init_delete_object(const char* bucket_name, const char* object_name) {
    return (ds3_request*) _common_request_init(HTTP_DELETE, _build_path("/", bucket_name, object_name));
}

ds3_request* ds3_init_delete_objects(const char* bucket_name) {
    struct _ds3_request* request = _common_request_init(HTTP_POST, _build_path("/", bucket_name, NULL));
    _set_query_param(request, "delete", NULL);
    return (ds3_request*) request;
}

ds3_request* ds3_init_delete_folder(const char* bucket_name, const char* folder_name) {
    char* folder = "folder";
    struct _ds3_request* request = _common_request_init(HTTP_DELETE, _build_path("/_rest_/", folder, folder_name));
    _set_query_param(request, "recursive", NULL);
    _set_query_param(request, "bucketId", bucket_name);
    return (ds3_request*) request;
}

ds3_request* ds3_init_put_object_for_job(const char* bucket_name, const char* object_name, uint64_t offset, uint64_t length, const char* job_id) {
    struct _ds3_request* request = _common_request_init(HTTP_PUT, _build_path("/", bucket_name, object_name));
    char buff[21];

    request->length = length;
    if (job_id != NULL) {
        _set_query_param((ds3_request*) request, "job", job_id);

        sprintf(buff, "%llu" , (unsigned long long int) offset);
        _set_query_param((ds3_request*) request, "offset", buff);
    }

    return (ds3_request*) request;
}

ds3_request* ds3_init_put_bucket(const char* bucket_name) {
    return (ds3_request*) _common_request_init(HTTP_PUT, _build_path("/", bucket_name, NULL));
}

ds3_request* ds3_init_delete_bucket(const char* bucket_name) {
    return (ds3_request*) _common_request_init(HTTP_DELETE, _build_path("/", bucket_name, NULL));
}

ds3_request* ds3_init_get_bulk(const char* bucket_name, ds3_bulk_object_list* object_list, ds3_chunk_ordering order) {
    struct _ds3_request* request = _common_request_init(HTTP_PUT, _build_path("/_rest_/bucket/", bucket_name, NULL));
    _set_query_param((ds3_request*) request, "operation", "start_bulk_get");
    request->object_list = object_list;
    request->chunk_ordering = order;
    return (ds3_request*) request;
}

ds3_request* ds3_init_put_bulk(const char* bucket_name, ds3_bulk_object_list* object_list) {
    struct _ds3_request* request = _common_request_init(HTTP_PUT, _build_path("/_rest_/bucket/", bucket_name, NULL));
    _set_query_param((ds3_request*) request, "operation", "start_bulk_put");
    request->object_list = object_list;
    return (ds3_request*) request;
}

ds3_request* ds3_init_get_physical_placement(const char* bucket_name, ds3_bulk_object_list* object_list) {
    struct _ds3_request* request = _common_request_init(HTTP_PUT, _build_path("/_rest_/bucket/", bucket_name, NULL));
    _set_query_param((ds3_request*) request, "operation", "get_physical_placement");
    request->object_list = object_list;
    return (ds3_request*) request;
}

ds3_request* ds3_init_get_physical_placement_full_details(const char* bucket_name, ds3_bulk_object_list* object_list) {
  struct _ds3_request* request = ds3_init_get_physical_placement(bucket_name, object_list);
  _set_query_param((ds3_request*) request, "full_details", NULL);
  return (ds3_request*) request;
}

ds3_request* ds3_init_allocate_chunk(const char* chunk_id) {
    char* path = g_strconcat("/_rest_/job_chunk/", chunk_id, NULL);
    ds3_str* path_str = ds3_str_init(path);
    struct _ds3_request* request = _common_request_init(HTTP_PUT, path_str);

    _set_query_param((ds3_request*) request, "operation", "allocate");
    g_free(path);
    return (ds3_request*) request;
}

ds3_request* ds3_init_get_available_chunks(const char* job_id) {
    ds3_str* path_str = ds3_str_init("/_rest_/job_chunk/");
    struct _ds3_request* request = _common_request_init(HTTP_GET, path_str);

    _set_query_param((ds3_request*) request, "job", job_id);

    return (ds3_request*) request;
}

ds3_request* ds3_init_get_jobs(void) {
    ds3_str* path_str = ds3_str_init("/_rest_/job");
    struct _ds3_request* request = _common_request_init(HTTP_GET, path_str);

    return (ds3_request*) request;
}

ds3_request* ds3_init_get_job(const char* job_id) {
    char* path = g_strconcat("/_rest_/job/", job_id, NULL);
    ds3_str* path_str = ds3_str_init(path);
    struct _ds3_request* request = _common_request_init(HTTP_GET, path_str);

    g_free(path);
    return (ds3_request*) request;
}

ds3_request* ds3_init_put_job(const char* job_id) {
    char* path = g_strconcat("/_rest_/job/", job_id, NULL);
    ds3_str* path_str = ds3_str_init(path);
    struct _ds3_request* request = _common_request_init(HTTP_PUT, path_str);

    g_free(path);
    return (ds3_request*) request;
}

ds3_request* ds3_init_delete_job(const char* job_id) {
    char* path = g_strconcat("/_rest_/job/", job_id, NULL);
    ds3_str* path_str = ds3_str_init(path);
    struct _ds3_request* request = _common_request_init(HTTP_DELETE, path_str);

    g_free(path);
    return (ds3_request*) request;
}

ds3_request* ds3_init_get_objects() {
    struct _ds3_request* request = _common_request_init(HTTP_GET, ds3_str_init("/_rest_/object/"));

    return (ds3_request*) request;
}


static ds3_error* _internal_request_dispatcher(
        const ds3_client* client,
        const ds3_request* request,
        void* read_user_struct,
        size_t (*read_handler_func)(void*, size_t, size_t, void*),
        void* write_user_struct,
        size_t (*write_handler_func)(void*, size_t, size_t, void*)) {
    if (client == NULL || request == NULL) {
        return ds3_create_error(DS3_ERROR_MISSING_ARGS, "All arguments must be filled in for request processing");
    }
    return net_process_request(client, request, read_user_struct, read_handler_func, write_user_struct, write_handler_func, NULL);
}

static bool attribute_equal(const struct _xmlAttr* attribute, const char* attribute_name) {
    return xmlStrcmp(attribute->name, (const xmlChar*) attribute_name) == 0;
}

static bool element_equal(const xmlNodePtr xml_node, const char* element_name) {
    return xmlStrcmp(xml_node->name, (const xmlChar*) element_name) == 0;
}

static uint16_t xml_get_uint16(xmlDocPtr doc, xmlNodePtr child_node) {
    xmlChar* text;
    uint16_t size;
    text = xmlNodeListGetString(doc, child_node->xmlChildrenNode, 1);
    if (text == NULL) {
        return 0;
    }
    size = atoi((char*)text);
    xmlFree(text);
    return size;
}

static uint64_t xml_get_uint16_from_attribute(xmlDocPtr doc, struct _xmlAttr* attribute) {
    return xml_get_uint16(doc, (xmlNodePtr) attribute);
}

static uint64_t xml_get_uint64(xmlDocPtr doc, xmlNodePtr child_node) {
    xmlChar* text;
    uint64_t size;
    text = xmlNodeListGetString(doc, child_node->xmlChildrenNode, 1);
    if (text == NULL) {
        return 0;
    }
    size = g_ascii_strtoull((const char*)text, NULL, 10);
    xmlFree(text);
    return size;
}

static uint64_t xml_get_uint64_from_attribute(xmlDocPtr doc, struct _xmlAttr* attribute) {
    return xml_get_uint64(doc, (xmlNodePtr) attribute);
}

static ds3_str* xml_get_string(xmlDocPtr doc, xmlNodePtr child_node) {
    xmlChar* text;
    ds3_str* result;
    text = xmlNodeListGetString(doc, child_node->xmlChildrenNode, 1);
    if (text == NULL) {
        // Element is found, but is empty: <name />
        return NULL;
    }
    result = ds3_str_init((const char*) text);
    xmlFree(text);
    return result;
}

static ds3_str* xml_get_string_from_attribute(xmlDocPtr doc, struct _xmlAttr* attribute) {
    return xml_get_string(doc, (xmlNodePtr) attribute);
}

static ds3_bool xml_get_bool(const ds3_log* log, xmlDocPtr doc, const xmlNodePtr xml_node) {
    xmlChar* text;
    ds3_bool result;
    text = xmlNodeListGetString(doc, xml_node->xmlChildrenNode, 1);
    if (xmlStrcmp(text, (xmlChar*)"true") == 0) {
        result = True;
    } else if (xmlStrcmp(text, (xmlChar*)"false") == 0) {
        result = False;
    } else {
        ds3_log_message(log, DS3_ERROR, "Unknown boolean value");
        result = False;
    }
    xmlFree(text);
    return result;
}

static uint64_t xml_get_bool_from_attribute(const ds3_log* log, xmlDocPtr doc, struct _xmlAttr* attribute) {
    return xml_get_bool(log, doc, (xmlNodePtr) attribute);
}

static ds3_error* _get_request_xml_nodes(
        const ds3_client* client,
        const ds3_request* request,
        xmlDocPtr* _doc,
        xmlNodePtr* _root,
        char* root_element_name) {
    xmlDocPtr doc;
    xmlNodePtr root;
    GByteArray* xml_blob = g_byte_array_new();

    ds3_error* error = _internal_request_dispatcher(client, request, xml_blob, ds3_load_buffer, NULL, NULL);
    if (error != NULL) {
        g_byte_array_free(xml_blob, TRUE);
        return error;
    }

    doc = xmlParseMemory((const char*) xml_blob->data, xml_blob->len);
    if (doc == NULL) {
        char* message = g_strconcat("Failed to parse response document.  The actual response is: ", xml_blob->data, NULL);
        g_byte_array_free(xml_blob, TRUE);
        ds3_error* error = ds3_create_error(DS3_ERROR_INVALID_XML, message);
        g_free(message);
        return error;
    }

    root = xmlDocGetRootElement(doc);
    if (element_equal(root, root_element_name) == false) {
        char* message = g_strconcat("Expected the root element to be '", root_element_name, "'.  The actual response is: ", xml_blob->data, NULL);
        xmlFreeDoc(doc);
        g_byte_array_free(xml_blob, TRUE);
        ds3_error* error = ds3_create_error(DS3_ERROR_INVALID_XML, message);
        g_free(message);
        return error;
    }

    *_doc = doc;
    *_root = root;

    g_byte_array_free(xml_blob, TRUE);
    return NULL;
}

static void _parse_build_information(const ds3_log* log, xmlDocPtr doc, xmlNodePtr build_info_node, ds3_build_information** _build_info_response) {
    ds3_build_information* build_info_response;
    xmlNodePtr build_element;
    build_info_response = g_new0(ds3_build_information, 1);

    for (build_element = build_info_node->xmlChildrenNode; build_element != NULL; build_element = build_element->next) {
        if (element_equal(build_element, "Branch") == true) {
            build_info_response->branch = xml_get_string(doc, build_element);
        } else if (element_equal(build_element, "Revision")) {
            build_info_response->revision = xml_get_string(doc, build_element);
        } else if (element_equal(build_element, "Version")) {
            build_info_response->version = xml_get_string(doc, build_element);
        } else {
            ds3_log_message(log, DS3_ERROR, "Unknown element: (%s)\n", build_element->name);
        }
    }
    *_build_info_response = build_info_response;
}

ds3_error* ds3_get_system_information(const ds3_client* client, const ds3_request* request, ds3_get_system_information_response** _response) {
    ds3_get_system_information_response* response;
    xmlDocPtr doc;
    xmlNodePtr root;
    xmlNodePtr sys_info_node;
    ds3_error* error;

    error = _get_request_xml_nodes(client, request, &doc, &root, "Data");
    if (error != NULL) {
        return error;
    }

    response = g_new0(ds3_get_system_information_response, 1);
    for (sys_info_node = root->xmlChildrenNode; sys_info_node != NULL; sys_info_node = sys_info_node->next) {
        if (element_equal(sys_info_node, "BuildInformation") == true) {
            _parse_build_information(client->log, doc, sys_info_node, &response->build_information);
        } else if (element_equal(sys_info_node, "ApiVersion")) {
            response->api_version = xml_get_string(doc, sys_info_node);
        } else if (element_equal(sys_info_node, "SerialNumber")) {
            response->serial_number = xml_get_string(doc, sys_info_node);
        } else {
            ds3_log_message(client->log, DS3_ERROR, "Unknown xml element: (%s)\b", sys_info_node->name);
        }
    }

    xmlFreeDoc(doc);
    *_response = response;
    return NULL;
}

ds3_error* ds3_verify_system_health(const ds3_client* client, const ds3_request* request, ds3_verify_system_health_response** _response) {
    ds3_verify_system_health_response* response;
    xmlDocPtr doc;
    xmlNodePtr root;
    xmlNodePtr child_node;
    ds3_error* error;

    error = _get_request_xml_nodes(client, request, &doc, &root, "Data");
    if (error != NULL) {
        return error;
    }

    response = g_new0(ds3_verify_system_health_response, 1);
    for (child_node = root->xmlChildrenNode; child_node != NULL; child_node = child_node->next) {
        if (element_equal(child_node, "MsRequiredToVerifyDataPlannerHealth") == true) {
            response->ms_required_to_verify_data_planner_health = xml_get_uint64(doc, child_node);
        } else {
            ds3_log_message(client->log, DS3_ERROR, "Unknown xml element: (%s)\b", child_node->name);
        }
    }

    xmlFreeDoc(doc);
    *_response = response;
    return NULL;
}

static ds3_bucket* _parse_bucket( const ds3_log* log, xmlDocPtr doc, xmlNodePtr root) {
    xmlNodePtr child_node;
    ds3_bucket* bucket = g_new0(ds3_bucket, 1);

    for (child_node = root->xmlChildrenNode; child_node != NULL; child_node = child_node->next) {
        if (element_equal(child_node, "CreationDate")) {
            bucket->creation_date = xml_get_string(doc, child_node);
        } else if (element_equal(child_node, "Name")) {
            bucket->name = xml_get_string(doc, child_node);
        } else {
            ds3_log_message(log, DS3_ERROR, "Unknown element: (%s)\n", child_node->name);
        }
    }

    return bucket;
}

static GPtrArray* _parse_buckets(const ds3_log* log, xmlDocPtr doc, xmlNodePtr root) {
    xmlNodePtr child_node;
    GPtrArray* buckets_array = g_ptr_array_new();

    for (child_node = root->xmlChildrenNode; child_node != NULL; child_node = child_node->next) {
        g_ptr_array_add(buckets_array, _parse_bucket(log, doc, child_node));
    }

    return buckets_array;
}

static ds3_owner* _parse_owner(const ds3_log* log, const xmlDocPtr doc, const xmlNodePtr owner_node) {
    xmlNodePtr child_node;
    ds3_owner* owner = g_new0(ds3_owner, 1);

    for (child_node = owner_node->xmlChildrenNode; child_node != NULL; child_node = child_node->next) {
        if (element_equal(child_node, "DisplayName")) {
            owner->name = xml_get_string(doc, child_node);
        } else if (element_equal(child_node, "ID")) {
            owner->id = xml_get_string(doc, child_node);
        } else {
            ds3_log_message(log, DS3_ERROR, "Unknown element: (%s)\n", child_node->name);
        }
    }

    return owner;
}

static ds3_get_service_response* _parse_get_service_response(const ds3_log* log, const xmlDocPtr doc, const xmlNodePtr root) {
    ds3_get_service_response* response = g_new0(ds3_get_service_response, 1);
    xmlNodePtr child_node;
<<<<<<< HEAD
    ds3_error* error;
    GByteArray* xml_blob = g_byte_array_new();

    error = _internal_request_dispatcher(client, request, xml_blob, ds3_load_buffer, NULL, NULL);
    
    if (error != NULL) {
        g_byte_array_free(xml_blob, TRUE);
        return error;
    }

    doc = xmlParseMemory((const char*) xml_blob->data, xml_blob->len);

    if (doc == NULL) {
        char* message = g_strconcat("Failed to parse response document.  The actual response is: ", xml_blob->data, NULL);
        g_byte_array_free(xml_blob, TRUE);
        ds3_error* error = ds3_create_error(DS3_ERROR_INVALID_XML, message);
        g_free(message);
        return error;
    }

    root = xmlDocGetRootElement(doc);

    if (element_equal(root, "ListAllMyBucketsResult") == false) {
      char* message = g_strconcat("Expected the root element to be 'ListAllMyBucketsResult'.  The actual response is: ", xml_blob->data, NULL);
        xmlFreeDoc(doc);
        g_byte_array_free(xml_blob, TRUE);
        ds3_error* error = ds3_create_error(DS3_ERROR_INVALID_XML, message);
        g_free(message);
        return error;
    }

    response = g_new0(ds3_get_service_response, 1);
=======
>>>>>>> 04093c67

    for (child_node = root->xmlChildrenNode; child_node != NULL; child_node = child_node->next) {
        if (element_equal(child_node, "Buckets") == true) {
            GPtrArray* buckets_array = _parse_buckets(log, doc, child_node);
            response->buckets = (ds3_bucket**)buckets_array->pdata;
            response->num_buckets = buckets_array->len;
            g_ptr_array_free(buckets_array, FALSE);
        } else if (element_equal(child_node, "Owner") == true) {
            response->owner = _parse_owner(log, doc, child_node);
        } else {
            ds3_log_message(log, DS3_ERROR, "Unknown xml element: (%s)\b", child_node->name);
        }
    }

    return response;
}

ds3_error* ds3_get_service(const ds3_client* client, const ds3_request* request, ds3_get_service_response** _response) {
    xmlDocPtr doc;
    xmlNodePtr root;
    ds3_error* error;

    error = _get_request_xml_nodes(client, request, &doc, &root, "ListAllMyBucketsResult");
    if (error != NULL) {
        return error;
    }

    xmlFreeDoc(doc);
    *_response = _parse_get_service_response(client->log, doc, root);
    return NULL;
}

static ds3_object _parse_object(const ds3_log* log, xmlDocPtr doc, xmlNodePtr contents_node) {
    xmlNodePtr child_node;
    ds3_object object;
    memset(&object, 0, sizeof(ds3_object));

    for (child_node = contents_node->xmlChildrenNode; child_node != NULL; child_node = child_node->next) {
        if (element_equal(child_node, "Key") == true) {
            object.name = xml_get_string(doc, child_node);
        } else if (element_equal(child_node, "ETag") == true) {
            object.etag = xml_get_string(doc, child_node);
        } else if (element_equal(child_node, "LastModified") == true) {
            object.last_modified = xml_get_string(doc, child_node);
        } else if (element_equal(child_node, "StorageClass") == true) {
            object.storage_class = xml_get_string(doc, child_node);
        } else if (element_equal(child_node, "Size") == true) {
            object.size = xml_get_uint64(doc, child_node);
        } else if (element_equal(child_node, "Owner") == true) {
            object.owner = _parse_owner(log, doc, child_node);
        } else {
            ds3_log_message(log, DS3_ERROR, "Unknown element: (%s)\n", child_node->name);
        }
    }

    return object;
}

static ds3_search_object* _parse_search_object(const ds3_log* log, xmlDocPtr doc, xmlNodePtr contents_node) {
    xmlNodePtr child_node;
    ds3_search_object* object = g_new0(ds3_search_object, 1);

    for (child_node = contents_node->xmlChildrenNode; child_node != NULL; child_node = child_node->next) {
        if (element_equal(child_node, "BucketId") == true) {
            object->bucket_id = xml_get_string(doc, child_node);
        } else if (element_equal(child_node, "Id") == true) {
            object->id = xml_get_string(doc, child_node);
        } else if (element_equal(child_node, "Name") == true) {
            object->name = xml_get_string(doc, child_node);
        } else if (element_equal(child_node, "CreationDate") == true) {
            object->last_modified = xml_get_string(doc, child_node);
        } else if (element_equal(child_node, "StorageClass") == true) {
            object->storage_class = xml_get_string(doc, child_node);
        } else if (element_equal(child_node, "Size") == true) {
            object->size = xml_get_uint64(doc, child_node);
        } else if (element_equal(child_node, "Owner") == true) {
            object->owner = _parse_owner(log, doc, child_node);
        } else if (element_equal(child_node, "Type") == true) {
            object->type = xml_get_string(doc, child_node);
        } else if (element_equal(child_node, "Version") == true) {
            object->version = xml_get_string(doc, child_node);
        } else {
            ds3_log_message(log, DS3_ERROR, "Unknown element: (%s)\n", child_node->name);
        }
    }

    return object;
}

static ds3_str* _parse_common_prefixes(const ds3_log* log, xmlDocPtr doc, xmlNodePtr contents_node) {
    xmlNodePtr child_node;
    ds3_str* prefix = NULL;

    for (child_node = contents_node->xmlChildrenNode; child_node != NULL; child_node = child_node->next) {
        if (element_equal(child_node, "Prefix") == true) {
            if (prefix) {
                ds3_log_message(log, DS3_WARN, "More than one Prefix found in CommonPrefixes\n");
            } else {
                prefix = xml_get_string(doc, child_node);
            }
        } else {
            ds3_log_message(log, DS3_ERROR, "Unknown xml element: %s\n", child_node->name);
        }
    }

    return prefix;
}

ds3_error* ds3_get_bucket(const ds3_client* client, const ds3_request* request, ds3_get_bucket_response** _response) {
    ds3_get_bucket_response* response;
    xmlDocPtr doc;
    xmlNodePtr root;
    xmlNodePtr child_node;
    ds3_error* error;
    GArray* object_array;
    GArray* common_prefix_array;

    if (g_strcmp0(request->path->value, "/") == 0){
        return ds3_create_error(DS3_ERROR_MISSING_ARGS, "The bucket name parameter is required.");
    }

    error = _get_request_xml_nodes(client, request, &doc, &root, "ListBucketResult");
    if (error != NULL) {
        return error;
    }

    object_array = g_array_new(FALSE, TRUE, sizeof(ds3_object));
    common_prefix_array = g_array_new(FALSE, TRUE, sizeof(ds3_str*));
    response = g_new0(ds3_get_bucket_response, 1);

    for (child_node = root->xmlChildrenNode; child_node != NULL; child_node = child_node->next) {
        if (element_equal(child_node, "Contents") == true) {
            ds3_object object = _parse_object(client->log, doc, child_node);
            g_array_append_val(object_array, object);
        } else if (element_equal(child_node, "CreationDate") == true) {
            response->creation_date = xml_get_string(doc, child_node);
        } else if (element_equal(child_node, "IsTruncated") == true) {
            response->is_truncated = xml_get_bool(client->log, doc, child_node);
        } else if (element_equal(child_node, "Marker") == true) {
            response->marker = xml_get_string(doc, child_node);
        } else if (element_equal(child_node, "MaxKeys") == true) {
            response->max_keys = xml_get_uint64(doc, child_node);
        } else if (element_equal(child_node, "Name") == true) {
            response->name = xml_get_string(doc, child_node);
        } else if (element_equal(child_node, "Delimiter") == true) {
            response->delimiter = xml_get_string(doc, child_node);
        } else if (element_equal(child_node, "NextMarker") == true) {
            response->next_marker = xml_get_string(doc, child_node);
        } else if (element_equal(child_node, "Prefix") == true) {
            response->prefix = xml_get_string(doc, child_node);
        } else if (element_equal(child_node, "CommonPrefixes") == true) {
            ds3_str* prefix = _parse_common_prefixes(client->log, doc, child_node);
            g_array_append_val(common_prefix_array, prefix);
        } else {
            ds3_log_message(client->log, DS3_ERROR, "Unknown element: (%s)\n", child_node->name);
        }
    }

    response->objects = (ds3_object*) object_array->data;
    response->num_objects = object_array->len;
    response->common_prefixes = (ds3_str**)common_prefix_array->data;
    response->num_common_prefixes = common_prefix_array->len;
    xmlFreeDoc(doc);
    g_array_free(object_array, FALSE);
    g_array_free(common_prefix_array, FALSE);
    *_response = response;
    return NULL;
}

static int num_chars_in_ds3_str(const ds3_str* str, char ch) {
    int num_matches = 0;
    int index;

    for (index = 0; index < str->size; index++) {
        if (str->value[index] == '/') {
            num_matches++;
        }
    }

    return num_matches;
}

ds3_error* ds3_head_object(const ds3_client* client, const ds3_request* request, ds3_metadata** _metadata) {
    ds3_error* error;
    ds3_string_multimap* return_headers;
    ds3_metadata* metadata;

    int num_slashes = num_chars_in_ds3_str(request->path, '/');
    if (num_slashes < 2 || ((num_slashes == 2) && ('/' == request->path->value[request->path->size-1]))) {
        return ds3_create_error(DS3_ERROR_MISSING_ARGS, "The object name parameter is required.");
    }else if(g_ascii_strncasecmp(request->path->value, "//", 2) == 0){
        return ds3_create_error(DS3_ERROR_MISSING_ARGS, "The bucket name parameter is required.");
    }

    error = net_process_request(client, request, NULL, NULL, NULL, NULL, &return_headers);

    if (error == NULL) {
        metadata = _init_metadata(return_headers);
        *_metadata = metadata;
        ds3_string_multimap_free(return_headers);
    }

    return error;
}

ds3_error* ds3_head_bucket(const ds3_client* client, const ds3_request* request) {
    ds3_error* error;

    error = net_process_request(client, request, NULL, NULL, NULL, NULL, NULL);

    return error;
}

ds3_error* ds3_get_object(const ds3_client* client, const ds3_request* request, void* user_data, size_t(*callback)(void*,size_t, size_t, void*)) {
    return _internal_request_dispatcher(client, request, user_data, callback, NULL, NULL);
}

ds3_error* ds3_get_object_with_metadata(const ds3_client* client, const ds3_request* request, void* user_data, size_t (* callback)(void*, size_t, size_t, void*), ds3_metadata** _metadata) {
    ds3_error* error;
    ds3_string_multimap* return_headers;
    ds3_metadata* metadata;

    error = net_process_request(client, request, user_data, callback, NULL, NULL, &return_headers);

    if (error == NULL) {
        metadata = _init_metadata(return_headers);
        *_metadata = metadata;
        ds3_string_multimap_free(return_headers);
    }

    return error;
}

ds3_error* ds3_put_object(const ds3_client* client, const ds3_request* request, void* user_data, size_t (*callback)(void*, size_t, size_t, void*)) {
    return _internal_request_dispatcher(client, request, NULL, NULL, user_data, callback);
}

ds3_error* ds3_put_bucket(const ds3_client* client, const ds3_request* request) {
    return _internal_request_dispatcher(client, request, NULL, NULL, NULL, NULL);
}

ds3_error* ds3_delete_bucket(const ds3_client* client, const ds3_request* request) {
    return _internal_request_dispatcher(client, request, NULL, NULL, NULL, NULL);
}

ds3_error* ds3_get_objects(const ds3_client* client, const ds3_request* request, ds3_get_objects_response** _response) {
    ds3_get_objects_response* response;
    xmlDocPtr doc;
    xmlNodePtr root;
    xmlNodePtr child_node;
    ds3_error* error;
    GArray* object_array;

    error = _get_request_xml_nodes(client, request, &doc, &root, "Data");
    if (error != NULL) {
        return error;
    }

    object_array = g_array_new(FALSE, TRUE, sizeof(ds3_search_object*));
    response = g_new0(ds3_get_objects_response, 1);

    for (child_node = root->xmlChildrenNode; child_node != NULL; child_node = child_node->next) {
        if (element_equal(child_node, "S3Object") == true) {

            ds3_search_object* object = _parse_search_object(client->log, doc, child_node);
            g_array_append_val(object_array, object);
        } else {
            ds3_log_message(client->log, DS3_ERROR, "Unknown element: (%s)\n", child_node->name);
        }
    }

    response->objects = (ds3_search_object**) object_array->data;
    response->num_objects = object_array->len;
    xmlFreeDoc(doc);

    g_array_free(object_array, FALSE);
    *_response = response;
    return NULL;
}

static ds3_bulk_object _parse_bulk_object(const ds3_log* log, xmlDocPtr doc, xmlNodePtr object_node) {
    xmlNodePtr child_node;
    struct _xmlAttr* attribute;

    ds3_bulk_object response;
    memset(&response, 0, sizeof(ds3_bulk_object));

    for (attribute = object_node->properties; attribute != NULL; attribute = attribute->next) {
        if (attribute_equal(attribute, "Name") == true) {
            response.name = xml_get_string_from_attribute(doc, attribute);
        } else if (attribute_equal(attribute, "InCache") == true) {
            response.in_cache = (ds3_bool)xml_get_bool_from_attribute(log, doc, attribute);
        } else if (attribute_equal(attribute, "Length") == true) {
            response.length = xml_get_uint64_from_attribute(doc, attribute);
        } else if (attribute_equal(attribute, "Offset") == true) {
            response.offset = xml_get_uint64_from_attribute(doc, attribute);
        } else {
            ds3_log_message(log, DS3_ERROR, "Unknown attribute: (%s)\n", attribute->name);
        }
    }

    for (child_node = object_node->xmlChildrenNode; child_node != NULL; child_node = child_node->next) {
        ds3_log_message(log, DS3_ERROR, "Unknown element: (%s)\n", child_node->name);
    }

    return response;
}

static ds3_bulk_object_list* _parse_bulk_objects(const ds3_log* log, xmlDocPtr doc, xmlNodePtr objects_node) {
    xmlNodePtr child_node;
    struct _xmlAttr* attribute;

    ds3_bulk_object_list* response = g_new0(ds3_bulk_object_list, 1);
    GArray* object_array = g_array_new(FALSE, TRUE, sizeof(ds3_bulk_object));

    for (attribute = objects_node->properties; attribute != NULL; attribute = attribute->next) {
        if (attribute_equal(attribute, "ChunkId") == true) {
            response->chunk_id = xml_get_string_from_attribute(doc, attribute);
        } else if (attribute_equal(attribute, "NodeId") == true) {
            response->node_id = xml_get_string_from_attribute(doc, attribute);
        } else if (attribute_equal(attribute, "ChunkNumber") == true) {
            response->chunk_number = xml_get_uint64_from_attribute(doc, attribute);
        } else {
            ds3_log_message(log, DS3_ERROR, "Unknown attribute: (%s)\n", attribute->name);
        }

    }

    for (child_node = objects_node->xmlChildrenNode; child_node != NULL; child_node = child_node->next) {
        if (element_equal(child_node, "Object") == true) {
            ds3_bulk_object object = _parse_bulk_object(log, doc, child_node);
            g_array_append_val(object_array, object);
        } else {
            ds3_log_message(log, DS3_ERROR, "Unknown element: (%s)\n", child_node->name);
        }
    }

    response->list = (ds3_bulk_object*) object_array->data;
    response->size = object_array->len;
    g_array_free(object_array, FALSE);
    return response;
}

static ds3_node* _parse_node(const ds3_log* log, xmlDocPtr doc, xmlNodePtr node) {
    xmlNodePtr child_node;
    struct _xmlAttr* attribute;

    ds3_node* response = g_new0(ds3_node, 1);

    for (attribute = node->properties; attribute != NULL; attribute = attribute->next) {
        if (attribute_equal(attribute, "EndPoint") == true) {
            response->endpoint = xml_get_string_from_attribute(doc, attribute);
        } else if (attribute_equal(attribute, "Id") == true) {
            response->id = xml_get_string_from_attribute(doc, attribute);
        } else if (attribute_equal(attribute, "HttpPort") == true) {
            response->http_port = xml_get_uint16_from_attribute(doc, attribute);
        } else if (attribute_equal(attribute, "HttpsPort") == true) {
            response->https_port = xml_get_uint16_from_attribute(doc, attribute);
        } else {
            ds3_log_message(log, DS3_ERROR, "Unknown attribute: (%s)\n", attribute->name);
        }
    }

    for (child_node = node->xmlChildrenNode; child_node != NULL; child_node = child_node->next) {
        ds3_log_message(log, DS3_ERROR, "Unknown element: (%s)\n", child_node->name);
    }

    return response;
}

static ds3_nodes_list* _parse_nodes(const ds3_log* log, xmlDocPtr doc, xmlNodePtr nodes_node) {
    xmlNodePtr child_node;

    ds3_nodes_list* response = g_new0(ds3_nodes_list, 1);
    GPtrArray* nodes_array = g_ptr_array_new();

    for (child_node = nodes_node->xmlChildrenNode; child_node != NULL; child_node = child_node->next) {
        if (element_equal(child_node, "Node") == true) {
            ds3_node* node = _parse_node(log, doc, child_node);
            g_ptr_array_add(nodes_array, node);
        } else {
            ds3_log_message(log, DS3_ERROR, "Unknown element: (%s)\n", child_node->name);
        }
    }

    response->list = (ds3_node**) nodes_array->pdata;
    response->size = nodes_array->len;

    g_ptr_array_free(nodes_array, FALSE);
    return response;
}

static ds3_job_priority _match_priority(const ds3_log* log, const xmlChar* priority_str) {
    if (xmlStrcmp(priority_str, (const xmlChar*) "CRITICAL") == 0) {
        return CRITICAL;
    } else if (xmlStrcmp(priority_str, (const xmlChar*) "VERY_HIGH") == 0) {
        return VERY_HIGH;
    } else if (xmlStrcmp(priority_str, (const xmlChar*) "HIGH") == 0) {
        return HIGH;
    } else if (xmlStrcmp(priority_str, (const xmlChar*) "NORMAL") == 0) {
        return NORMAL;
    } else if (xmlStrcmp(priority_str, (const xmlChar*) "LOW") == 0) {
        return LOW;
    } else if (xmlStrcmp(priority_str, (const xmlChar*) "BACKGROUND") == 0) {
        return BACKGROUND;
    } else if (xmlStrcmp(priority_str, (const xmlChar*) "MINIMIZED_DUE_TO_TOO_MANY_RETRIES") == 0) {
        return MINIMIZED_DUE_TO_TOO_MANY_RETRIES;
    } else {
        ds3_log_message(log, DS3_ERROR, "ERROR: Unknown priority type of '%s'.  Returning LOW to be safe.\n", priority_str);
        return LOW;
    }
}

static ds3_job_request_type _match_request_type(const ds3_log* log, const xmlChar* request_type) {
    if (xmlStrcmp(request_type, (const xmlChar*) "PUT") == 0) {
        return PUT;
    } else if (xmlStrcmp(request_type, (const xmlChar*) "GET") == 0) {
        return GET;
    } else {
        ds3_log_message(log, DS3_ERROR, "ERROR: Unknown request type of '%s'.  Returning GET for safety.\n", request_type);
        return GET;
    }
}

static ds3_write_optimization _match_write_optimization(const ds3_log* log, const xmlChar* text) {
    if (xmlStrcmp(text, (const xmlChar*) "CAPACITY") == 0) {
        return CAPACITY;
    } else if (xmlStrcmp(text, (const xmlChar*) "PERFORMANCE") == 0) {
        return PERFORMANCE;
    } else {
        ds3_log_message(log, DS3_ERROR, "ERROR: Unknown write optimization of '%s'.  Returning CAPACITY for safety.\n", text);
        return CAPACITY;
    }
}

static ds3_chunk_ordering _match_chunk_order(const ds3_log* log, const xmlChar* text) {
    if (xmlStrcmp(text, (const xmlChar*) "IN_ORDER") == 0) {
        return IN_ORDER;
    } else if (xmlStrcmp(text, (const xmlChar*) "NONE") == 0) {
        return NONE;
    } else {
        ds3_log_message(log, DS3_ERROR, "ERROR: Unknown chunk processing order guaruntee value of '%s'.  Returning IN_ORDER for safety.\n", text);
        return NONE;
    }
}

static ds3_job_status _match_job_status(const ds3_log* log, const xmlChar* text) {
    if (xmlStrcmp(text, (const xmlChar*) "IN_PROGRESS") == 0) {
        return IN_PROGRESS;
    } else if (xmlStrcmp(text, (const xmlChar*) "COMPLETED") == 0) {
        return COMPLETED;
    } else if (xmlStrcmp(text, (const xmlChar*) "CANCELED") == 0) {
        return CANCELED;
    } else {
        ds3_log_message(log, DS3_ERROR, "ERROR: Unknown job status value of '%s'.  Returning IN_PROGRESS for safety.\n", text);
        return IN_PROGRESS;
    }
}

static ds3_tape_state _match_tape_state(const ds3_log* log, const xmlChar* text) {
    if (xmlStrcmp(text, (const xmlChar*) "NORMAL") == 0) {
        return TAPE_STATE_NORMAL;
    } else if (xmlStrcmp(text, (const xmlChar*) "OFFLINE") == 0) {
        return TAPE_STATE_OFFLINE;
    } else if (xmlStrcmp(text, (const xmlChar*) "ONLINE_PENDING") == 0) {
        return TAPE_STATE_ONLINE_PENDING;
    } else if (xmlStrcmp(text, (const xmlChar*) "ONLINE_IN_PROGRESS") == 0) {
        return TAPE_STATE_ONLINE_IN_PROGRESS;
    } else if (xmlStrcmp(text, (const xmlChar*) "PENDING_INSPECTION") == 0) {
        return TAPE_STATE_PENDING_INSPECTION;
    } else if (xmlStrcmp(text, (const xmlChar*) "UNKNOWN") == 0) {
        return TAPE_STATE_UNKNOWN;
    } else if (xmlStrcmp(text, (const xmlChar*) "DATA_CHECKPOINT_FAILURE") == 0) {
        return TAPE_STATE_DATA_CHECKPOINT_FAILURE;
    } else if (xmlStrcmp(text, (const xmlChar*) "DATA_CHECKPOINT_MISSING") == 0) {
        return TAPE_STATE_DATA_CHECKPOINT_MISSING;
    } else if (xmlStrcmp(text, (const xmlChar*) "LTFS_WITH_FOREIGN_DATA") == 0) {
        return TAPE_STATE_LTFS_WITH_FOREIGN_DATA;
    } else if (xmlStrcmp(text, (const xmlChar*) "FOREIGN") == 0) {
        return TAPE_STATE_FOREIGN;
    } else if (xmlStrcmp(text, (const xmlChar*) "IMPORT_PENDING") == 0) {
        return TAPE_STATE_IMPORT_PENDING;
    } else if (xmlStrcmp(text, (const xmlChar*) "IMPORT_IN_PROGRESS") == 0) {
        return TAPE_STATE_IMPORT_IN_PROGRESS;
    } else if (xmlStrcmp(text, (const xmlChar*) "LOST") == 0) {
        return TAPE_STATE_LOST;
    } else if (xmlStrcmp(text, (const xmlChar*) "BAD") == 0) {
        return TAPE_STATE_BAD;
    } else if (xmlStrcmp(text, (const xmlChar*) "SERIAL_NUMBER_MISMATCH") == 0) {
        return TAPE_STATE_SERIAL_NUMBER_MISMATCH;
    } else if (xmlStrcmp(text, (const xmlChar*) "BAD_CODE_MISSING") == 0) {
        return TAPE_STATE_BAD_CODE_MISSING;
    } else if (xmlStrcmp(text, (const xmlChar*) "FORMAT_PENDING") == 0) {
        return TAPE_STATE_FORMAT_PENDING;
    } else if (xmlStrcmp(text, (const xmlChar*) "FORMAT_IN_PROGRESS") == 0) {
        return TAPE_STATE_FORMAT_IN_PROGRESS;
    } else if (xmlStrcmp(text, (const xmlChar*) "EJECT_TO_EE_IN_PROGRESS") == 0) {
        return TAPE_STATE_EJECT_TO_EE_IN_PROGRESS;
    } else if (xmlStrcmp(text, (const xmlChar*) "EJECT_FROM_EE_PENDING") == 0) {
        return TAPE_STATE_EJECT_FROM_EE_PENDING;
    } else if (xmlStrcmp(text, (const xmlChar*) "EJECTED") == 0) {
        return TAPE_STATE_EJECTED;
    } else {
        ds3_log_message(log, DS3_ERROR, "ERROR: Unknown tape status value of '%s'.  Returning TAPE_STATE_UNKNOWN for safety.\n", text);
        return TAPE_STATE_UNKNOWN;
    }
}

static ds3_tape_type _match_tape_type(const ds3_log* log, const xmlChar* text) {
    if (xmlStrcmp(text, (const xmlChar*) "LTO5") == 0) {
        return TAPE_TYPE_LTO5;
    } else if (xmlStrcmp(text, (const xmlChar*) "LTO6") == 0) {
        return TAPE_TYPE_LTO6;
    } else if (xmlStrcmp(text, (const xmlChar*) "LTO7") == 0) {
        return TAPE_TYPE_LTO7;
    } else if (xmlStrcmp(text, (const xmlChar*) "LTO_CLEANING_TAPE") == 0) {
        return TAPE_TYPE_LTO_CLEANING_TAPE;
    } else if (xmlStrcmp(text, (const xmlChar*) "TS_JC") == 0) {
        return TAPE_TYPE_TS_JC;
    } else if (xmlStrcmp(text, (const xmlChar*) "TS_JY") == 0) {
        return TAPE_TYPE_TS_JY;
    } else if (xmlStrcmp(text, (const xmlChar*) "TS_JK") == 0) {
        return TAPE_TYPE_TS_JK;
    } else if (xmlStrcmp(text, (const xmlChar*) "TS_JD") == 0) {
        return TAPE_TYPE_TS_JD;
    } else if (xmlStrcmp(text, (const xmlChar*) "TS_JZ") == 0) {
        return TAPE_TYPE_TS_JZ;
    } else if (xmlStrcmp(text, (const xmlChar*) "TS_JL") == 0) {
        return TAPE_TYPE_TS_JL;
    } else if (xmlStrcmp(text, (const xmlChar*) "TS_CLEANING_TAPE") == 0) {
        return TAPE_TYPE_TS_CLEANING_TAPE;
    } else if (xmlStrcmp(text, (const xmlChar*) "UNKNOWN") == 0) {
        return TAPE_TYPE_UNKNOWN;
    } else if (xmlStrcmp(text, (const xmlChar*) "FORBIDDEN") == 0) {
        return TAPE_TYPE_FORBIDDEN;
    } else {
        ds3_log_message(log, DS3_ERROR, "ERROR: Unknown tape status value of '%s'.  Returning TAPE_TYPE_UNKNOWN for safety.\n", text);
        return TAPE_TYPE_UNKNOWN;
    }
}

static ds3_error* _parse_bulk_response_attributes(const ds3_log* log, xmlDocPtr doc, xmlNodePtr node, ds3_bulk_response* response) {
    struct _xmlAttr* attribute;
    xmlChar* text;

    for (attribute = node->properties; attribute != NULL; attribute = attribute->next) {
        if (attribute_equal(attribute, "JobId") == true) {
            response->job_id = xml_get_string_from_attribute(doc, attribute);
        } else if (attribute_equal(attribute, "BucketName") == true) {
            response->bucket_name = xml_get_string_from_attribute(doc, attribute);
        } else if (attribute_equal(attribute, "StartDate") == true) {
            response->start_date = xml_get_string_from_attribute(doc, attribute);
        } else if (attribute_equal(attribute, "UserId") == true) {
            response->user_id = xml_get_string_from_attribute(doc, attribute);
        } else if (attribute_equal(attribute, "UserName") == true) {
            response->user_name = xml_get_string_from_attribute(doc, attribute);
        } else if (attribute_equal(attribute, "CachedSizeInBytes") == true) {
            response->cached_size_in_bytes = xml_get_uint64_from_attribute(doc, attribute);
        } else if (attribute_equal(attribute, "CompletedSizeInBytes") == true) {
            response->completed_size_in_bytes = xml_get_uint64_from_attribute(doc, attribute);
        } else if (attribute_equal(attribute, "OriginalSizeInBytes") == true) {
            response->original_size_in_bytes = xml_get_uint64_from_attribute(doc, attribute);
        } else if (attribute_equal(attribute, "Priority") == true) {
            text = xmlNodeListGetString(doc, attribute->children, 1);
            if (text == NULL) {
                continue;
            }
            response->priority = _match_priority(log, text);
            xmlFree(text);
        } else if (attribute_equal(attribute, "RequestType") == true) {
            text = xmlNodeListGetString(doc, attribute->children, 1);
            if (text == NULL) {
                continue;
            }
            response->request_type = _match_request_type(log, text);
            xmlFree(text);
        } else if (attribute_equal(attribute, "WriteOptimization") == true) {
            text = xmlNodeListGetString(doc, attribute->children, 1);
            if (text == NULL) {
                continue;
            }
            response->write_optimization = _match_write_optimization(log, text);
            xmlFree(text);
        } else if (attribute_equal(attribute, "ChunkClientProcessingOrderGuarantee") == true) {
            text = xmlNodeListGetString(doc, attribute->children, 1);
            if (text == NULL) {
                continue;
            }
            response->chunk_order = _match_chunk_order(log, text);
            xmlFree(text);
        } else if (attribute_equal(attribute, "Status") == true) {
            text = xmlNodeListGetString(doc, attribute->children, 1);
            if (text == NULL) {
                continue;
            }
            response->status = _match_job_status(log, text);
            xmlFree(text);
        } else {
            ds3_log_message(log, DS3_ERROR, "Unknown attribute: (%s)", attribute->name);
        }
    }

    return NULL;
}

static ds3_error* _parse_master_object_list(const ds3_log* log, xmlDocPtr doc, ds3_bulk_response** _response) {
    GArray* objects_array;
    xmlNodePtr root, child_node;
    ds3_bulk_response* response;

    root = xmlDocGetRootElement(doc);

    if (element_equal(root, "MasterObjectList") == false) {
        char* message = g_strconcat("Expected the root element to be 'MasterObjectList'.  The actual response is: ", root->name, NULL);
        xmlFreeDoc(doc);
        ds3_error* error = ds3_create_error(DS3_ERROR_INVALID_XML, message);
        g_free(message);
        return error;
    }

    response = g_new0(ds3_bulk_response, 1);

    _parse_bulk_response_attributes(log, doc, root, response);

    objects_array = g_array_new(FALSE, TRUE, sizeof(ds3_bulk_object_list*));

    for (child_node = root->xmlChildrenNode; child_node != NULL; child_node = child_node->next) {
        if (element_equal(child_node, "Objects")  == true) {
            ds3_bulk_object_list* obj_list = _parse_bulk_objects(log, doc, child_node);
            g_array_append_val(objects_array, obj_list);
        } else if (element_equal(child_node, "Nodes")  == true) {
            response->nodes = _parse_nodes(log, doc, child_node);
        } else {
            ds3_log_message(log, DS3_ERROR, "Unknown element: (%s)", child_node->name);
        }
    }

    response->list = (ds3_bulk_object_list**) objects_array->data;
    response->list_size = objects_array->len;

    g_array_free(objects_array, FALSE);

    *_response = response;
    return NULL;
}

static char* _get_chunk_order_str(ds3_chunk_ordering order) {
    if (order == NONE) {
        return "NONE";
    } else {
        return "IN_ORDER";
    }
}

#define LENGTH_BUFF_SIZE 21

static xmlDocPtr _generate_xml_objects_list(const ds3_bulk_object_list* obj_list, object_list_type list_type, ds3_chunk_ordering order) {
    char size_buff[LENGTH_BUFF_SIZE]; //The max size of an uint64_t should be 20 characters
    xmlDocPtr doc;
    ds3_bulk_object obj;
    xmlNodePtr objects_node, object_node;
    int i;
    // Start creating the xml body to send to the server.
    doc = xmlNewDoc((xmlChar*)"1.0");
    if (list_type == BULK_DELETE) {
        objects_node = xmlNewNode(NULL, (xmlChar*) "Delete");
    } else {
        objects_node = xmlNewNode(NULL, (xmlChar*) "Objects");
    }

    if (list_type == BULK_GET) {
        xmlSetProp(objects_node, (xmlChar*) "ChunkClientProcessingOrderGuarantee", (xmlChar*) _get_chunk_order_str(order));
    }

    for (i = 0; i < obj_list->size; i++) {
        memset(&obj, 0, sizeof(ds3_bulk_object));
        memset(size_buff, 0, sizeof(char) * LENGTH_BUFF_SIZE);

        obj = obj_list->list[i];
        g_snprintf(size_buff, sizeof(char) * LENGTH_BUFF_SIZE, "%llu", (unsigned long long int) obj.length);

        object_node = xmlNewNode(NULL, (xmlChar*) "Object");
        xmlAddChild(objects_node, object_node);

        if (list_type == BULK_DELETE) {
            xmlNewTextChild(object_node, NULL, (xmlChar*) "Key", (xmlChar*) obj.name->value);
        } else {
            xmlSetProp(object_node, (xmlChar*) "Name", (xmlChar*) obj.name->value);
            if (list_type == BULK_PUT) {
                xmlSetProp(object_node, (xmlChar*) "Size", (xmlChar*) size_buff);
            }
        }
    }

    xmlDocSetRootElement(doc, objects_node);

    return doc;
}

static object_list_type _bulk_request_type(const struct _ds3_request* request) {

    char* value = (char *) g_hash_table_lookup(request->query_params, "operation");

    if (strcmp(value, "start_bulk_get") == 0) {
        return BULK_GET;
    }
    return BULK_PUT;
}

ds3_error* ds3_delete_object(const ds3_client* client, const ds3_request* request) {
    if(g_ascii_strncasecmp(request->path->value, "//", 2) == 0){
        return ds3_create_error(DS3_ERROR_MISSING_ARGS, "The bucket name parameter is required.");
    }
    return _internal_request_dispatcher(client, request, NULL, NULL, NULL, NULL);
}

ds3_error* ds3_delete_objects(const ds3_client* client, const ds3_request* _request, ds3_bulk_object_list *bulkObjList) {
    ds3_error* error_response;
    int buff_size;

    struct _ds3_request* request;
    ds3_bulk_object_list* obj_list;
    ds3_xml_send_buff send_buff;

    GByteArray* xml_blob;

    xmlDocPtr doc;
    xmlChar* xml_buff;

    request = (struct _ds3_request*) _request;
    request->object_list = bulkObjList;

    if (request->object_list == NULL || request->object_list->size == 0) {
        return ds3_create_error(DS3_ERROR_MISSING_ARGS, "The bulk command requires a list of objects to process");
    }

    // Init the data structures declared above the null check
    memset(&send_buff, 0, sizeof(ds3_xml_send_buff));
    obj_list = request->object_list;

    // The chunk ordering is not used.  Just pass in NONE.
    doc = _generate_xml_objects_list(obj_list, BULK_DELETE, NONE);

    xmlDocDumpFormatMemory(doc, &xml_buff, &buff_size, 1);

    send_buff.buff = (char*) xml_buff;
    send_buff.size = strlen(send_buff.buff);

    request->length = send_buff.size; // make sure to set the size of the request.

    xml_blob = g_byte_array_new();

    error_response = net_process_request(client, request, xml_blob, ds3_load_buffer, (void*) &send_buff, _ds3_send_xml_buff, NULL);

    // Cleanup the data sent to the server.
    xmlFreeDoc(doc);
    xmlFree(xml_buff);

    g_byte_array_free(xml_blob, TRUE);
    return error_response;
}

ds3_error* ds3_delete_folder(const ds3_client* client, const ds3_request* _request) {
    struct _ds3_request* request;
    request = (struct _ds3_request*) _request;
    return net_process_request(client, request, NULL, NULL, NULL, NULL, NULL);
}

ds3_error* ds3_get_physical_placement(const ds3_client* client, const ds3_request* _request, ds3_get_physical_placement_response** _response) {
    ds3_error* error_response;
    ds3_get_physical_placement_response* response = NULL;

    int buff_size;

    struct _ds3_request* request;
    ds3_bulk_object_list* obj_list;
    ds3_xml_send_buff send_buff;

    xmlNodePtr cur, child_node, tape_node;

    GByteArray* xml_blob;

    xmlDocPtr doc;
    xmlChar* xml_buff;

    GArray* tape_array = g_array_new(FALSE, TRUE, sizeof(ds3_tape));
    ds3_tape tape;

    if (client == NULL || _request == NULL) {
        g_array_free(tape_array, TRUE);
        return ds3_create_error(DS3_ERROR_MISSING_ARGS, "All arguments must be filled in for request processing");
    }

    request = (struct _ds3_request*) _request;

    if (request->object_list == NULL || request->object_list->size == 0) {
        g_array_free(tape_array, TRUE);
        return ds3_create_error(DS3_ERROR_MISSING_ARGS, "The bulk command requires a list of objects to process");
    }

    // Init the data structures declared above the null check
    memset(&send_buff, 0, sizeof(ds3_xml_send_buff));
    obj_list = request->object_list;

    // The chunk ordering is not used.  Just pass in NONE.
    doc = _generate_xml_objects_list(obj_list, GET_PHYSICAL_PLACEMENT, NONE);

    xmlDocDumpFormatMemory(doc, &xml_buff, &buff_size, 1);

    send_buff.buff = (char*) xml_buff;
    send_buff.size = strlen(send_buff.buff);

    request->length = send_buff.size; // make sure to set the size of the request.

    xml_blob = g_byte_array_new();
    error_response = net_process_request(client, request, xml_blob, ds3_load_buffer, (void*) &send_buff, _ds3_send_xml_buff, NULL);

    // Cleanup the data sent to the server.
    xmlFreeDoc(doc);
    xmlFree(xml_buff);

    if (error_response != NULL) {
        g_byte_array_free(xml_blob, TRUE);
        g_array_free(tape_array, TRUE);
        return error_response;
    }

    // Start processing the data that was received back.
    doc = xmlParseMemory((const char*) xml_blob->data, xml_blob->len);
    if (doc == NULL) {
        //Bad result
        g_byte_array_free(xml_blob, TRUE);
        g_array_free(tape_array, TRUE);
        return NULL;
    }

    cur = xmlDocGetRootElement(doc);

    if (element_equal(cur, "Data") == false) {
        char* message = g_strconcat("Expected the root element to be 'Data'.  The actual response is: ", xml_blob->data, NULL);
        g_byte_array_free(xml_blob, TRUE);
        g_array_free(tape_array, TRUE);
        xmlFreeDoc(doc);
        ds3_error* error = ds3_create_error(DS3_ERROR_INVALID_XML, message);
        g_free(message);
        return error;
    }

    cur = cur->xmlChildrenNode;
    if (cur != NULL) {
        if (element_equal(cur, "Tapes") == false) {
            char* message = g_strconcat("Expected the interior element to be 'Tapes'.  The actual response is: ", xml_blob->data, NULL);
            g_byte_array_free(xml_blob, TRUE);
            g_array_free(tape_array, TRUE);
            xmlFreeDoc(doc);
            ds3_error* error = ds3_create_error(DS3_ERROR_INVALID_XML, message);
            g_free(message);
            return error;
        }

        response = g_new0(ds3_get_physical_placement_response, 1);

        for (child_node = cur->xmlChildrenNode; child_node != NULL; child_node = child_node->next) {
            if (element_equal(child_node, "Tape") == true) {
                memset(&tape, 0, sizeof(ds3_tape));
                for (tape_node = child_node->xmlChildrenNode; tape_node != NULL; tape_node = tape_node->next) {
                    if (element_equal(tape_node, "AssignedToBucket") == true) {
                        tape.assigned_to_bucket = xml_get_bool(client->log, doc, tape_node);
                    } else if (element_equal(tape_node, "AvailableRawCapacity") == true) {
                        tape.available_raw_capacity = xml_get_uint64(doc, tape_node);
                    } else if (element_equal(tape_node, "BarCode") == true) {
                        tape.barcode = xml_get_string(doc, tape_node);
                    } else if (element_equal(tape_node, "BucketId") == true) {
                        tape.bucket_id = xml_get_string(doc, tape_node);
                    } else if (element_equal(tape_node, "DescriptionForIdentification") == true) {
                       tape.description = xml_get_string(doc, tape_node);
                    } else if (element_equal(tape_node, "EjectDate") == true) {
                        tape.eject_date = xml_get_string(doc, tape_node);
                    } else if (element_equal(tape_node, "EjectLabel") == true) {
                        tape.eject_label = xml_get_string(doc, tape_node);
                    } else if (element_equal(tape_node, "EjectLocation") == true) {
                        tape.eject_location = xml_get_string(doc, tape_node);
                    } else if (element_equal(tape_node, "EjectPending") == true) {
                        tape.eject_pending = xml_get_string(doc, tape_node);
                    } else if (element_equal(tape_node, "FullOfData") == true) {
                        tape.full_of_data = xml_get_bool(client->log, doc, tape_node);
                    } else if (element_equal(tape_node, "Id") == true) {
                        tape.id = xml_get_string(doc, tape_node);
                    } else if (element_equal(tape_node, "LastAccessed") == true) {
                        tape.last_accessed = xml_get_string(doc, tape_node);
                    } else if (element_equal(tape_node, "LastCheckpoint") == true) {
                        tape.last_checkpoint = xml_get_string(doc, tape_node);
                    } else if (element_equal(tape_node, "LastModified") == true) {
                        tape.last_modified = xml_get_string(doc, tape_node);
                    } else if (element_equal(tape_node, "LastVerified") == true) {
                        tape.last_verified = xml_get_string(doc, tape_node);
                    } else if (element_equal(tape_node, "PartitionId") == true) {
                        tape.partition_id = xml_get_string(doc, tape_node);
                    } else if (element_equal(tape_node, "PreviousState") == true) {
                        xmlChar* text = xmlNodeListGetString(doc, tape_node, 1);
                        if (text == NULL) {
                            continue;
                        }
                        tape.previous_state = _match_tape_state(client->log, text);
                    } else if (element_equal(tape_node, "SerialNumber") == true) {
                        tape.serial_number = xml_get_string(doc, tape_node);
                    } else if (element_equal(tape_node, "State") == true) {
                        xmlChar* text = xmlNodeListGetString(doc, tape_node, 1);
                        if (text == NULL) {
                            continue;
                        }
                        tape.state = _match_tape_state(client->log, text);
                    } else if (element_equal(tape_node, "TotalRawCapacity") == true) {
                        tape.total_raw_capacity = xml_get_uint64(doc, tape_node);
                    } else if (element_equal(tape_node, "Type") == true) {
                        xmlChar* text = xmlNodeListGetString(doc, tape_node, 1);
                        if (text == NULL) {
                            continue;
                        }
                        tape.type = _match_tape_type(client->log, text);
                    } else if (element_equal(tape_node, "WriteProtected") == true) {
                        tape.write_protected = xml_get_bool(client->log, doc, tape_node);
                    }
                }
                g_array_append_val(tape_array, tape);
            }
        }
        response->num_tapes = tape_array->len;
        response->tapes = (ds3_tape*)tape_array->data;

    }
    xmlFreeDoc(doc);
    g_byte_array_free(xml_blob, TRUE);
    g_array_free(tape_array, FALSE);

    *_response = response;
    return NULL;
}

ds3_error* ds3_bulk(const ds3_client* client, const ds3_request* _request, ds3_bulk_response** response) {
    ds3_error* error_response;

    int buff_size;

    struct _ds3_request* request;
    ds3_bulk_object_list* obj_list;
    ds3_xml_send_buff send_buff;

    GByteArray* xml_blob;

    xmlDocPtr doc;
    xmlChar* xml_buff;

    if (client == NULL || _request == NULL) {
        return ds3_create_error(DS3_ERROR_MISSING_ARGS, "All arguments must be filled in for request processing");
    }

    request = (struct _ds3_request*) _request;

    if (request->object_list == NULL || request->object_list->size == 0) {
        return ds3_create_error(DS3_ERROR_MISSING_ARGS, "The bulk command requires a list of objects to process");
    }


    // Init the data structures declared above the null check
    memset(&send_buff, 0, sizeof(ds3_xml_send_buff));
    obj_list = request->object_list;

    doc = _generate_xml_objects_list(obj_list, _bulk_request_type(_request), _request->chunk_ordering);

    xmlDocDumpFormatMemory(doc, &xml_buff, &buff_size, 1);

    send_buff.buff = (char*) xml_buff;
    send_buff.size = strlen(send_buff.buff);

    request->length = send_buff.size; // make sure to set the size of the request.

    xml_blob = g_byte_array_new();
    error_response = net_process_request(client, request, xml_blob, ds3_load_buffer, (void*) &send_buff, _ds3_send_xml_buff, NULL);

    // Cleanup the data sent to the server.
    xmlFreeDoc(doc);
    xmlFree(xml_buff);

    if (error_response != NULL) {
        g_byte_array_free(xml_blob, TRUE);
        return error_response;
    }

    // Start processing the data that was received back.
    doc = xmlParseMemory((const char*) xml_blob->data, xml_blob->len);
    if (doc == NULL) {
        // Bulk put with just empty folder objects will return a 204 and thus
        // not have a body.
        g_byte_array_free(xml_blob, TRUE);
        return NULL;
    }

    error_response = _parse_master_object_list(client->log, doc, response);

    xmlFreeDoc(doc);
    g_byte_array_free(xml_blob, TRUE);

    if (error_response != NULL) {
        return error_response;
    }

    return NULL;
}

ds3_error* ds3_allocate_chunk(const ds3_client* client, const ds3_request* request, ds3_allocate_chunk_response** response) {
    ds3_error* error;
    GByteArray* xml_blob = g_byte_array_new();
    ds3_allocate_chunk_response* ds3_response = NULL;
    ds3_bulk_object_list* object_list = NULL;
    ds3_string_multimap* response_headers = NULL;
    ds3_string_multimap_entry* retry_after_header;
    xmlDocPtr doc;
    xmlNodePtr root;

    error = net_process_request(client, request, xml_blob, ds3_load_buffer, NULL, NULL, &response_headers);

    if (error != NULL) {
        ds3_string_multimap_free(response_headers);
        g_byte_array_free(xml_blob, TRUE);
        return error;
    }

    ds3_response = g_new0(ds3_allocate_chunk_response, 1);

    // Start processing the data that was received back.
    doc = xmlParseMemory((const char*) xml_blob->data, xml_blob->len);
    if (doc == NULL) {
        g_byte_array_free(xml_blob, TRUE);
        ds3_str* retry_str = ds3_str_init("Retry-After");
        retry_after_header = ds3_string_multimap_lookup(response_headers, retry_str);
        if (retry_after_header != NULL) {
            ds3_str* retry_value = ds3_string_multimap_entry_get_value_by_index(retry_after_header, 0);
            ds3_response->retry_after = g_ascii_strtoull(retry_value->value, NULL, 10);
        } else {
            ds3_string_multimap_free(response_headers);
            ds3_str_free(retry_str);
            return ds3_create_error(DS3_ERROR_REQUEST_FAILED, "We did not get a response and did not find the 'Retry-After Header'");
        }
        ds3_string_multimap_free(response_headers);
        ds3_str_free(retry_str);
        return NULL;
    }

    root = xmlDocGetRootElement(doc);
    if (element_equal(root, "Objects")  == true) {
        object_list = _parse_bulk_objects(client->log, doc, root);
        ds3_response->objects = object_list;
    } else {
        char* message = g_strconcat("Expected the root element to be 'Objects'.  The actual response is: ", root->name, NULL);
        xmlFreeDoc(doc);
        error = ds3_create_error(DS3_ERROR_INVALID_XML, message);
        g_free(message);
        g_byte_array_free(xml_blob, TRUE);
        ds3_string_multimap_free(response_headers);
        return error;
    }

    xmlFreeDoc(doc);
    g_byte_array_free(xml_blob, TRUE);
    ds3_string_multimap_free(response_headers);
    *response = ds3_response;
    return NULL;
}

ds3_error* ds3_get_available_chunks(const ds3_client* client, const ds3_request* request, ds3_get_available_chunks_response** response) {
    ds3_error* error;
    GByteArray* xml_blob = g_byte_array_new();
    ds3_get_available_chunks_response* ds3_response;
    ds3_bulk_response* bulk_response;
    ds3_string_multimap* response_headers = NULL;
    ds3_string_multimap_entry* retry_after_header;
    xmlDocPtr doc;

    error = net_process_request(client, request, xml_blob, ds3_load_buffer, NULL, NULL, &response_headers);

    if (error != NULL) {
        ds3_string_multimap_free(response_headers);
        g_byte_array_free(xml_blob, TRUE);
        return error;
    }

    ds3_response = g_new0(ds3_get_available_chunks_response, 1);

    // Start processing the data that was received back.
    doc = xmlParseMemory((const char*) xml_blob->data, xml_blob->len);
    if (response_headers != NULL) {
        ds3_str* retry_str = ds3_str_init("Retry-After");
        retry_after_header = ds3_string_multimap_lookup(response_headers, retry_str);
        if (retry_after_header != NULL) {
            ds3_str* retry_value = ds3_string_multimap_entry_get_value_by_index(retry_after_header, 0);
            ds3_response->retry_after = g_ascii_strtoull(retry_value->value, NULL, 10);
            ds3_string_multimap_entry_free(retry_after_header);
            ds3_str_free(retry_value);
        }
        ds3_str_free(retry_str);
    }

    _parse_master_object_list(client->log, doc, &bulk_response);
    ds3_response->object_list = bulk_response;

    xmlFreeDoc(doc);
    g_byte_array_free(xml_blob, TRUE);
    ds3_string_multimap_free(response_headers);
    *response = ds3_response;
    return NULL;
}

static ds3_error* _parse_jobs_list(const ds3_log* log, xmlDocPtr doc, xmlNodePtr root, ds3_get_jobs_response** _response) {
    ds3_get_jobs_response* response = NULL;
    xmlNodePtr child_node;
    GPtrArray* jobs_array = NULL;
    ds3_bulk_response* job = NULL;
    ds3_error* error = NULL;

    jobs_array = g_ptr_array_new();
    response = g_new0(ds3_get_jobs_response, 1);

    for (child_node = root->xmlChildrenNode; child_node != NULL; child_node = child_node->next) {
        if (element_equal(child_node, "Job") == true) {
            job = g_new0(ds3_bulk_response, 1);
            error = _parse_bulk_response_attributes(log, doc, child_node, job);
            if (error != NULL) {
              g_ptr_array_free(jobs_array, TRUE);
              ds3_log_message(log, DS3_ERROR, "Error parsing bulk_response element");
              ds3_free_get_jobs_response(response);
              return error;
            } else {
              g_ptr_array_add(jobs_array, job);
            }
        } else {
            // Invalid XML block
            ds3_log_message(log, DS3_ERROR, "Unknown child node: (%s)", child_node->name);
        }
    }

    response->jobs_size = jobs_array->len;
    response->jobs = (ds3_bulk_response**) jobs_array->pdata;
    g_ptr_array_free(jobs_array, FALSE);

    *_response = response;
    return NULL;
}

ds3_error* ds3_get_jobs(const ds3_client* client, const ds3_request* request, ds3_get_jobs_response** response) {
    ds3_error* error;
    ds3_get_jobs_response* get_jobs_response = NULL;
    xmlDocPtr doc;
    xmlNodePtr root;

    error = _get_request_xml_nodes(client, request, &doc, &root, "Jobs");
    if (error != NULL) {
        return error;
    }

    _parse_jobs_list(client->log, doc, root, &get_jobs_response);

    xmlFreeDoc(doc);
    *response = get_jobs_response;
    return NULL;
}

static ds3_error* _common_job(const ds3_client* client, const ds3_request* request, ds3_bulk_response** response) {
    ds3_error* error;
    GByteArray* xml_blob = g_byte_array_new();
    ds3_bulk_response* bulk_response;
    xmlDocPtr doc;

    error = net_process_request(client, request, xml_blob, ds3_load_buffer, NULL, NULL, NULL);

    if (error != NULL) {
        g_byte_array_free(xml_blob, TRUE);
        return error;
    }

    // Start processing the data that was received back.
    doc = xmlParseMemory((const char*) xml_blob->data, xml_blob->len);
    if (doc == NULL) {
        g_byte_array_free(xml_blob, TRUE);
        return ds3_create_error(DS3_ERROR_REQUEST_FAILED, "Unexpected empty response body.");
    }

    _parse_master_object_list(client->log, doc, &bulk_response);

    xmlFreeDoc(doc);
    g_byte_array_free(xml_blob, TRUE);

    *response = bulk_response;
    return NULL;
}

ds3_error* ds3_get_job(const ds3_client* client, const ds3_request* request, ds3_bulk_response** response) {
    return _common_job(client, request, response);
}

ds3_error* ds3_put_job(const ds3_client* client, const ds3_request* request, ds3_bulk_response** response) {
    return _common_job(client, request, response);
}

ds3_error* ds3_delete_job(const ds3_client* client, const ds3_request* request) {
    return _internal_request_dispatcher(client, request, NULL, NULL, NULL, NULL);
}

void ds3_free_bucket_response(ds3_get_bucket_response* response) {
    size_t num_objects;
    int index;
    if (response == NULL) {
        return;
    }

    num_objects = response->num_objects;
    for (index = 0; index < num_objects; index++) {
        ds3_object object = response->objects[index];
        ds3_str_free(object.name);
        ds3_str_free(object.etag);
        ds3_str_free(object.storage_class);
        ds3_str_free(object.last_modified);
        ds3_free_owner(object.owner);
    }

    g_free(response->objects);
    ds3_str_free(response->creation_date);
    ds3_str_free(response->marker);
    ds3_str_free(response->delimiter);
    ds3_str_free(response->name);
    ds3_str_free(response->next_marker);
    ds3_str_free(response->prefix);

    if (response->common_prefixes != NULL) {
        for (index = 0; index < response->num_common_prefixes; index++) {
            ds3_str_free(response->common_prefixes[index]);
        }
        g_free(response->common_prefixes);
    }

    g_free(response);
}

void ds3_free_objects_response(ds3_get_objects_response* response) {
    size_t num_objects;
    int object_index;
    if (response == NULL) {
        return;
    }

    num_objects = response->num_objects;
    ds3_search_object* object;
    for (object_index = 0; object_index < num_objects; object_index++) {
        object = response->objects[object_index];
        ds3_str_free(object->bucket_id);
        ds3_str_free(object->id);
        ds3_str_free(object->name);
        ds3_str_free(object->storage_class);
        ds3_str_free(object->last_modified);
        ds3_str_free(object->type);
        ds3_str_free(object->version);
        ds3_free_owner(object->owner);
        g_free(object);
    }

    g_free(response->objects);
    g_free(response);
}

void ds3_free_get_physical_placement_response(ds3_get_physical_placement_response* response) {
    size_t num_tapes;
    int tape_index;
    if (response == NULL) {
        return;
    }

    num_tapes = response->num_tapes;
    for (tape_index = 0; tape_index < num_tapes; tape_index++) {
        ds3_tape tape = response->tapes[tape_index];
        ds3_str_free(tape.barcode);
        ds3_str_free(tape.bucket_id);
        ds3_str_free(tape.description);
        ds3_str_free(tape.eject_date);
        ds3_str_free(tape.eject_label);
        ds3_str_free(tape.eject_location);
        ds3_str_free(tape.eject_pending);
        ds3_str_free(tape.id);
        ds3_str_free(tape.last_accessed);
        ds3_str_free(tape.last_checkpoint);
        ds3_str_free(tape.last_modified);
        ds3_str_free(tape.last_verified);
        ds3_str_free(tape.partition_id);
        ds3_str_free(tape.serial_number);
    }

    g_free(response->tapes);
    g_free(response);
}

void ds3_free_service_response(ds3_get_service_response* response) {
    size_t num_buckets;
    int bucket_index;

    if (response == NULL) {
        return;
    }

    num_buckets = response->num_buckets;

    for (bucket_index = 0; bucket_index < num_buckets; bucket_index++) {
        ds3_bucket* bucket = response->buckets[bucket_index];
        ds3_str_free(bucket->name);
        ds3_str_free(bucket->creation_date);
        g_free(bucket);
    }

    ds3_free_owner(response->owner);
    g_free(response->buckets);
    g_free(response);
}

void ds3_free_bulk_response(ds3_bulk_response* response) {
    int list_index;
    if (response == NULL) {
        return;
    }

    ds3_str_free(response->job_id);
    ds3_str_free(response->bucket_name);
    ds3_str_free(response->start_date);
    ds3_str_free(response->user_id);
    ds3_str_free(response->user_name);

    if (response->list != NULL) {
        for (list_index = 0; list_index < response->list_size; list_index++) {
            ds3_free_bulk_object_list(response->list[list_index]);
        }
        g_free(response->list);
    }
    if (response->nodes != NULL) {
        ds3_free_nodes_list(response->nodes);
    }

    g_free(response);
}

void ds3_free_get_jobs_response(ds3_get_jobs_response* response) {
    int job_index;

    if (response == NULL) {
        return;
    }

    if (response->jobs != NULL) {
        for (job_index = 0; job_index < response->jobs_size; job_index++) {
            ds3_free_bulk_response(response->jobs[job_index]);
        }
        g_free(response->jobs);
    }

    g_free(response);
}

void ds3_free_owner(ds3_owner* owner) {
    if (owner == NULL) {
        return;
    }

    ds3_str_free(owner->name);
    ds3_str_free(owner->id);
    g_free(owner);
}

void ds3_free_creds(ds3_creds* creds) {
    if (creds == NULL) {
        return;
    }

    ds3_str_free(creds->access_id);
    ds3_str_free(creds->secret_key);
    g_free(creds);
}

void ds3_free_client(ds3_client* client) {
    if (client == NULL) {
      return;
    }

    ds3_str_free(client->endpoint);
    ds3_str_free(client->proxy);
    if (client->log != NULL) {
        g_free(client->log);
    }
    g_free(client);
}

void ds3_free_request(ds3_request* _request) {
    struct _ds3_request* request;
    if (_request == NULL) {
        return;
    }

    request = (struct _ds3_request*) _request;
    if (request->headers != NULL) {
        g_hash_table_destroy(request->headers);
    }
    if (request->query_params != NULL) {
        g_hash_table_destroy(request->query_params);
    }
    ds3_str_free(request->path);
    ds3_str_free(request->checksum);
    g_free(request);
}

void ds3_free_metadata(ds3_metadata* _metadata) {
    struct _ds3_metadata* metadata;
    if (_metadata == NULL) return;

    metadata = (struct _ds3_metadata*) _metadata;

    if (metadata->metadata == NULL) return;

    g_hash_table_destroy(metadata->metadata);

    g_free(metadata);
}

void ds3_free_error(ds3_error* error) {
    if (error == NULL) {
        return;
    }

    ds3_str_free(error->message);

    if (error->error != NULL) {
        ds3_error_response* error_response = error->error;

        ds3_str_free(error_response->status_message);
        ds3_str_free(error_response->error_body);

        g_free(error_response);
    }

    g_free(error);
}

void ds3_cleanup(void) {
    net_cleanup();
    xmlCleanupParser();
}

size_t ds3_write_to_file(void* buffer, size_t size, size_t nmemb, void* user_data) {
    return fwrite(buffer, size, nmemb, (FILE*) user_data);
}

size_t ds3_read_from_file(void* buffer, size_t size, size_t nmemb, void* user_data) {
    return fread(buffer, size, nmemb, (FILE*) user_data);
}

size_t ds3_write_to_fd(void* buffer, size_t size, size_t nmemb, void* user_data) {
    return write(*(int*)user_data, buffer, size * nmemb);
}

size_t ds3_read_from_fd(void* buffer, size_t size, size_t nmemb, void* user_data) {
    return read(*(int*)user_data, buffer, size * nmemb);
}

static ds3_bulk_object _ds3_bulk_object_from_file(const char* file_name, const char* base_path) {
    struct stat file_info;
    int result;
    ds3_bulk_object obj;
    char* file_to_stat;
    memset(&file_info, 0, sizeof(struct stat));
    memset(&obj, 0, sizeof(ds3_bulk_object));

    if (base_path != NULL) {
        file_to_stat = g_strconcat(base_path, file_name, NULL);
    } else {
        file_to_stat = g_strdup(file_name);
    }

    result = stat(file_to_stat, &file_info);
    if (result != 0) {
        fprintf(stderr, "Failed to get file info for %s\n", file_name);
    }

    memset(&obj, 0, sizeof(ds3_bulk_object));

    obj.name = ds3_str_init(file_name);

    if (S_ISDIR(file_info.st_mode)) {
        obj.length = 0;
    } else {
      obj.length = file_info.st_size;
    }

    g_free(file_to_stat);

    return obj;
}

ds3_bulk_object_list* ds3_convert_file_list(const char** file_list, uint64_t num_files) {
    return ds3_convert_file_list_with_basepath(file_list, num_files, NULL);
}

ds3_bulk_object_list* ds3_convert_file_list_with_basepath(const char** file_list, uint64_t num_files, const char* base_path) {
    uint64_t file_index;
    ds3_bulk_object_list* obj_list = ds3_init_bulk_object_list(num_files);

    for (file_index = 0; file_index < num_files; file_index++) {
        obj_list->list[file_index] = _ds3_bulk_object_from_file(file_list[file_index], base_path);
    }

    return obj_list;
}

ds3_bulk_object_list* ds3_convert_object_list(const ds3_object* objects, uint64_t num_objects) {
    uint64_t object_index;
    ds3_bulk_object_list* obj_list = ds3_init_bulk_object_list(num_objects);

    for (object_index = 0; object_index < num_objects; object_index++) {
        ds3_bulk_object obj;
        memset(&obj, 0, sizeof(ds3_bulk_object));
        obj.name = ds3_str_dup(objects[object_index].name);
        obj_list->list[object_index] = obj;
    }

    return obj_list;
}

ds3_bulk_object_list* ds3_init_bulk_object_list(uint64_t num_files) {
    ds3_bulk_object_list* obj_list = g_new0(ds3_bulk_object_list, 1);
    obj_list->size = num_files;
    obj_list->list = g_new0(ds3_bulk_object, num_files);

    return obj_list;
}

void ds3_free_bulk_object_list(ds3_bulk_object_list* object_list) {
    uint64_t list_index, count;
    if (object_list == NULL) {
        return;
    }

    count = object_list->size;
    for (list_index = 0; list_index < count; list_index++) {
        ds3_str_free(object_list->list[list_index].name);
    }

    ds3_str_free(object_list->server_id);
    ds3_str_free(object_list->node_id);
    ds3_str_free(object_list->chunk_id);

    g_free(object_list->list);
    g_free(object_list);
}

void ds3_free_nodes_list(ds3_nodes_list* nodes_list) {
    uint64_t list_index;
    if (nodes_list == NULL || nodes_list->list == NULL) {
        return;
    }

    for (list_index = 0; list_index < nodes_list->size; list_index++) {
        ds3_node* current_node = nodes_list->list[list_index];

        ds3_str_free(current_node->endpoint);
        ds3_str_free(current_node->id);
        g_free(current_node);
    }

    g_free(nodes_list->list);
    g_free(nodes_list);
}

void ds3_free_allocate_chunk_response(ds3_allocate_chunk_response* response) {
    if (response == NULL) {
        return;
    }

    if (response->objects != NULL) {
        ds3_free_bulk_object_list(response->objects);
    }

    g_free(response);
}

void ds3_free_available_chunks_response(ds3_get_available_chunks_response* response) {
    if (response == NULL) {
        return;
    }

    if (response->object_list != NULL) {
        ds3_free_bulk_response(response->object_list);
    }

    g_free(response);
}

void ds3_free_metadata_entry(ds3_metadata_entry* entry) {
    int value_index;
    ds3_str* value;
    if (entry->name != NULL) {
        ds3_str_free(entry->name);
    }
    if (entry->values != NULL) {
        for (value_index = 0; value_index < entry->num_values; value_index++) {
            value = entry->values[value_index];
            ds3_str_free(value);
        }
        g_free(entry->values);
    }
    g_free(entry);
}

void ds3_free_metadata_keys(ds3_metadata_keys_result* metadata_keys) {
    uint64_t key_index;
    if (metadata_keys == NULL) {
        return;
    }

    if (metadata_keys->keys != NULL) {
        for (key_index = 0; key_index < metadata_keys->num_keys; key_index++) {
            ds3_str_free(metadata_keys->keys[key_index]);
        }
        g_free(metadata_keys->keys);
    }
    g_free(metadata_keys);
}

void ds3_free_build_information(ds3_build_information* build_info) {
    if (build_info == NULL) {
        return;
    }

    ds3_str_free(build_info->branch);
    ds3_str_free(build_info->revision);
    ds3_str_free(build_info->version);

    g_free(build_info);
}

void ds3_free_get_system_information(ds3_get_system_information_response* system_info) {
    if (system_info == NULL) {
        return;
    }

    ds3_str_free(system_info->api_version);
    ds3_str_free(system_info->serial_number);
    ds3_free_build_information(system_info->build_information);

    g_free(system_info);
}

void ds3_free_verify_system_health(ds3_verify_system_health_response* response) {
    if (response == NULL) {
        return;
    }

    g_free(response);
}<|MERGE_RESOLUTION|>--- conflicted
+++ resolved
@@ -17,11 +17,7 @@
 #include <glib.h>
 #include <stdlib.h>
 #include <stdio.h>
-<<<<<<< HEAD
-#include <string.h>
-=======
 #include <stdbool.h>
->>>>>>> 04093c67
 #include <sys/stat.h>
 #include <sys/types.h>
 #include <curl/curl.h>
@@ -953,41 +949,6 @@
 static ds3_get_service_response* _parse_get_service_response(const ds3_log* log, const xmlDocPtr doc, const xmlNodePtr root) {
     ds3_get_service_response* response = g_new0(ds3_get_service_response, 1);
     xmlNodePtr child_node;
-<<<<<<< HEAD
-    ds3_error* error;
-    GByteArray* xml_blob = g_byte_array_new();
-
-    error = _internal_request_dispatcher(client, request, xml_blob, ds3_load_buffer, NULL, NULL);
-    
-    if (error != NULL) {
-        g_byte_array_free(xml_blob, TRUE);
-        return error;
-    }
-
-    doc = xmlParseMemory((const char*) xml_blob->data, xml_blob->len);
-
-    if (doc == NULL) {
-        char* message = g_strconcat("Failed to parse response document.  The actual response is: ", xml_blob->data, NULL);
-        g_byte_array_free(xml_blob, TRUE);
-        ds3_error* error = ds3_create_error(DS3_ERROR_INVALID_XML, message);
-        g_free(message);
-        return error;
-    }
-
-    root = xmlDocGetRootElement(doc);
-
-    if (element_equal(root, "ListAllMyBucketsResult") == false) {
-      char* message = g_strconcat("Expected the root element to be 'ListAllMyBucketsResult'.  The actual response is: ", xml_blob->data, NULL);
-        xmlFreeDoc(doc);
-        g_byte_array_free(xml_blob, TRUE);
-        ds3_error* error = ds3_create_error(DS3_ERROR_INVALID_XML, message);
-        g_free(message);
-        return error;
-    }
-
-    response = g_new0(ds3_get_service_response, 1);
-=======
->>>>>>> 04093c67
 
     for (child_node = root->xmlChildrenNode; child_node != NULL; child_node = child_node->next) {
         if (element_equal(child_node, "Buckets") == true) {
